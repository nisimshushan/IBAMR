// Filename: StaggeredStokesBoxRelaxationFACOperator.cpp
// Created on 11 Jun 2010 by Boyce Griffith
//
// Copyright (c) 2002-2014, Boyce Griffith
// All rights reserved.
//
// Redistribution and use in source and binary forms, with or without
// modification, are permitted provided that the following conditions are met:
//
//    * Redistributions of source code must retain the above copyright notice,
//      this list of conditions and the following disclaimer.
//
//    * Redistributions in binary form must reproduce the above copyright
//      notice, this list of conditions and the following disclaimer in the
//      documentation and/or other materials provided with the distribution.
//
//    * Neither the name of The University of North Carolina nor the names of
//      its contributors may be used to endorse or promote products derived from
//      this software without specific prior written permission.
//
// THIS SOFTWARE IS PROVIDED BY THE COPYRIGHT HOLDERS AND CONTRIBUTORS "AS IS"
// AND ANY EXPRESS OR IMPLIED WARRANTIES, INCLUDING, BUT NOT LIMITED TO, THE
// IMPLIED WARRANTIES OF MERCHANTABILITY AND FITNESS FOR A PARTICULAR PURPOSE
// ARE DISCLAIMED. IN NO EVENT SHALL THE COPYRIGHT HOLDER OR CONTRIBUTORS BE
// LIABLE FOR ANY DIRECT, INDIRECT, INCIDENTAL, SPECIAL, EXEMPLARY, OR
// CONSEQUENTIAL DAMAGES (INCLUDING, BUT NOT LIMITED TO, PROCUREMENT OF
// SUBSTITUTE GOODS OR SERVICES; LOSS OF USE, DATA, OR PROFITS; OR BUSINESS
// INTERRUPTION) HOWEVER CAUSED AND ON ANY THEORY OF LIABILITY, WHETHER IN
// CONTRACT, STRICT LIABILITY, OR TORT (INCLUDING NEGLIGENCE OR OTHERWISE)
// ARISING IN ANY WAY OUT OF THE USE OF THIS SOFTWARE, EVEN IF ADVISED OF THE
// POSSIBILITY OF SUCH DAMAGE.

/////////////////////////////// INCLUDES /////////////////////////////////////

#include <algorithm>
#include <limits>
#include <ostream>
#include <string>
#include <utility>
#include <vector>

#include "ArrayData.h"
#include "BasePatchLevel.h"
#include "Box.h"
#include "BoxList.h"
#include "CartesianGridGeometry.h"
#include "CartesianPatchGeometry.h"
#include "CellData.h"
#include "CellIndex.h"
#include "Index.h"
#include "IntVector.h"
#include "Patch.h"
#include "PatchHierarchy.h"
#include "PatchLevel.h"
#include "PoissonSpecifications.h"
#include "ProcessorMapping.h"
#include "SAMRAIVectorReal.h"
#include "SideData.h"
#include "SideGeometry.h"
#include "SideIndex.h"
#include "boost/array.hpp"
#include "ibamr/StaggeredStokesBoxRelaxationFACOperator.h"
#include "ibamr/StaggeredStokesFACPreconditionerStrategy.h"
#include "ibamr/namespaces.h" // IWYU pragma: keep
#include "ibtk/CoarseFineBoundaryRefinePatchStrategy.h"
#include "ibtk/IBTK_CHKERRQ.h"
#include "petscksp.h"
#include "petscmat.h"
#include "petscpc.h"
#include "petscsys.h"
#include "petscvec.h"
#include "tbox/Array.h"
#include "tbox/Database.h"
#include "tbox/Pointer.h"
#include "tbox/Utilities.h"

/////////////////////////////// NAMESPACE ////////////////////////////////////

namespace IBAMR
{
/////////////////////////////// STATIC ///////////////////////////////////////

namespace
{
// Number of ghosts cells used for each variable quantity.
static const int GHOSTS = 1;

inline int
compute_side_index(const Index<NDIM>& i, const Box<NDIM>& box, const unsigned int axis)
{
    const Box<NDIM> side_box = SideGeometry<NDIM>::toSideBox(box, axis);
    if (!side_box.contains(i)) return -1;
    int offset = 0;
    for (unsigned int d = 0; d < axis; ++d)
    {
        offset += SideGeometry<NDIM>::toSideBox(box, d).size();
    }
    return offset + side_box.offset(i);
} // compute_side_index

inline int
compute_cell_index(const Index<NDIM>& i, const Box<NDIM>& box)
{
    if (!box.contains(i)) return -1;
    int offset = 0;
    for (unsigned int axis = 0; axis < NDIM; ++axis)
    {
        offset += SideGeometry<NDIM>::toSideBox(box, axis).size();
    }
    return box.offset(i) + offset;
} // compute_cell_index

void
buildBoxOperator(Mat& A,
                 const PoissonSpecifications& U_problem_coefs,
                 const Box<NDIM>& box,
                 const Box<NDIM>& ghost_box,
                 const boost::array<double, NDIM>& dx)
{
    int ierr;

    const double C = U_problem_coefs.getCConstant();
    const double D = U_problem_coefs.getDConstant();

    // Allocate a PETSc matrix for the box operator.
    boost::array<Box<NDIM>, NDIM> side_boxes;
    boost::array<BoxList<NDIM>, NDIM> side_ghost_boxes;
    for (unsigned int axis = 0; axis < NDIM; ++axis)
    {
        side_boxes[axis] = SideGeometry<NDIM>::toSideBox(box, axis);
        side_ghost_boxes[axis] = SideGeometry<NDIM>::toSideBox(ghost_box, axis);
        side_ghost_boxes[axis].removeIntersections(side_boxes[axis]);
    }
    BoxList<NDIM> cell_ghost_boxes(ghost_box);
    cell_ghost_boxes.removeIntersections(box);

    int size = 0;
    for (unsigned int axis = 0; axis < NDIM; ++axis)
    {
        size += SideGeometry<NDIM>::toSideBox(ghost_box, axis).size();
    }
    size += ghost_box.size();

    static const int U_stencil_sz = 2 * NDIM + 3;
    static const int P_stencil_sz = 2 * NDIM + 1;
    std::vector<int> nnz(size, 0);

    for (unsigned int axis = 0; axis < NDIM; ++axis)
    {
        for (Box<NDIM>::Iterator b(side_boxes[axis]); b; b++)
        {
            nnz[compute_side_index(b(), ghost_box, axis)] = std::min(size, U_stencil_sz);
        }
        for (BoxList<NDIM>::Iterator bl(side_ghost_boxes[axis]); bl; bl++)
        {
            for (Box<NDIM>::Iterator b(bl()); b; b++)
            {
                nnz[compute_side_index(b(), ghost_box, axis)] = 1;
            }
        }
    }

    for (Box<NDIM>::Iterator b(box); b; b++)
    {
        nnz[compute_cell_index(b(), ghost_box)] = std::min(size, P_stencil_sz);
    }
    for (BoxList<NDIM>::Iterator bl(cell_ghost_boxes); bl; bl++)
    {
        for (Box<NDIM>::Iterator b(bl()); b; b++)
        {
            nnz[compute_cell_index(b(), ghost_box)] = 1;
        }
    }

    ierr = MatCreateSeqAIJ(PETSC_COMM_SELF, size, size, 0, size ? &nnz[0] : NULL, &A);
    IBTK_CHKERRQ(ierr);

// Set some general matrix options.
#if !defined(NDEBUG)
    ierr = MatSetOption(A, MAT_NEW_NONZERO_LOCATION_ERR, PETSC_TRUE);
    IBTK_CHKERRQ(ierr);
    ierr = MatSetOption(A, MAT_NEW_NONZERO_ALLOCATION_ERR, PETSC_TRUE);
    IBTK_CHKERRQ(ierr);
#endif

    // Set the matrix coefficients to correspond to the standard finite
    // difference approximation to the time-dependent incompressible Stokes
    // operator.
    //
    // Note that boundary conditions at both physical boundaries and at
    // coarse-fine interfaces are implicitly treated by setting ghost cell
    // values appropriately.  Thus the matrix coefficients are independent of
    // any boundary conditions.
    for (unsigned int axis = 0; axis < NDIM; ++axis)
    {
        for (Box<NDIM>::Iterator b(side_boxes[axis]); b; b++)
        {
            Index<NDIM> i = b();
            const int mat_row = compute_side_index(i, ghost_box, axis);

            std::vector<int> mat_cols(U_stencil_sz, -1);
            std::vector<double> mat_vals(U_stencil_sz, 0.0);

            mat_cols[0] = mat_row;
            mat_vals[0] = C;

            for (unsigned int d = 0; d < NDIM; ++d)
            {
                Index<NDIM> shift = 0;
                shift(d) = 1;
                const Index<NDIM> u_left = i - shift;
                const Index<NDIM> u_rght = i + shift;
                mat_cols[2 * d + 1] = compute_side_index(u_left, ghost_box, axis);
                mat_cols[2 * d + 2] = compute_side_index(u_rght, ghost_box, axis);

                mat_vals[0] -= 2.0 * D / (dx[d] * dx[d]);
                mat_vals[2 * d + 1] = D / (dx[d] * dx[d]);
                mat_vals[2 * d + 2] = D / (dx[d] * dx[d]);
            }

            Index<NDIM> shift = 0;
            shift(axis) = 1;
            const Index<NDIM> p_left = i - shift;
            const Index<NDIM> p_rght = i;
            mat_cols[2 * NDIM + 1] = compute_cell_index(p_left, ghost_box);
            mat_cols[2 * NDIM + 2] = compute_cell_index(p_rght, ghost_box);

            mat_vals[2 * NDIM + 1] = -1.0 / dx[axis];
            mat_vals[2 * NDIM + 2] = 1.0 / dx[axis];

            static const int m = 1;
            static const int n = U_stencil_sz;
            ierr = MatSetValues(A, m, &mat_row, n, &mat_cols[0], &mat_vals[0], INSERT_VALUES);
            IBTK_CHKERRQ(ierr);
        }
    }

    for (Box<NDIM>::Iterator b(box); b; b++)
    {
        Index<NDIM> i = b();
        const int mat_row = compute_cell_index(i, ghost_box);

        std::vector<int> mat_cols(P_stencil_sz, -1);
        std::vector<double> mat_vals(P_stencil_sz, 0.0);

        mat_cols[0] = mat_row;
        mat_vals[0] = 0.0;

        for (unsigned int axis = 0; axis < NDIM; ++axis)
        {
            Index<NDIM> shift = 0;
            shift(axis) = 1;
            const Index<NDIM> u_left = i;
            const Index<NDIM> u_rght = i + shift;
            mat_cols[2 * axis + 1] = compute_side_index(u_left, ghost_box, axis);
            mat_cols[2 * axis + 2] = compute_side_index(u_rght, ghost_box, axis);

            mat_vals[2 * axis + 1] = 1.0 / dx[axis];
            mat_vals[2 * axis + 2] = -1.0 / dx[axis];
        }

        static const int m = 1;
        static const int n = P_stencil_sz;
        ierr = MatSetValues(A, m, &mat_row, n, &mat_cols[0], &mat_vals[0], INSERT_VALUES);
        IBTK_CHKERRQ(ierr);
    }

    // Set the entries in the ghost cell region so that ghost cell values are
    // not modified by the smoother.
    for (unsigned int axis = 0; axis < NDIM; ++axis)
    {
        for (BoxList<NDIM>::Iterator bl(side_ghost_boxes[axis]); bl; bl++)
        {
            for (Box<NDIM>::Iterator b(bl()); b; b++)
            {
                const int i = compute_side_index(b(), ghost_box, axis);
                ierr = MatSetValue(A, i, i, 1.0, INSERT_VALUES);
                IBTK_CHKERRQ(ierr);
            }
        }
    }

    for (BoxList<NDIM>::Iterator bl(cell_ghost_boxes); bl; bl++)
    {
        for (Box<NDIM>::Iterator b(bl()); b; b++)
        {
            const int i = compute_cell_index(b(), ghost_box);
            ierr = MatSetValue(A, i, i, 1.0, INSERT_VALUES);
            IBTK_CHKERRQ(ierr);
        }
    }

    // Assemble the matrices.
    ierr = MatAssemblyBegin(A, MAT_FINAL_ASSEMBLY);
    IBTK_CHKERRQ(ierr);
    ierr = MatAssemblyEnd(A, MAT_FINAL_ASSEMBLY);
    IBTK_CHKERRQ(ierr);
    return;
} // buildBoxOperator

void
modifyRhsForBcs(Vec& v,
                const SideData<NDIM, double>& U_data,
                const CellData<NDIM, double>& P_data,
                const PoissonSpecifications& U_problem_coefs,
                const Box<NDIM>& box,
                const Box<NDIM>& ghost_box,
                const double* const dx)
{
    int ierr;

    const double D = U_problem_coefs.getDConstant();
    for (unsigned int axis = 0; axis < NDIM; ++axis)
    {
        const Box<NDIM> side_box = SideGeometry<NDIM>::toSideBox(box, axis);
        for (Box<NDIM>::Iterator b(side_box); b; b++)
        {
            Index<NDIM> i = b();
            const int idx = compute_side_index(i, ghost_box, axis);

            for (unsigned int d = 0; d < NDIM; ++d)
            {
                Index<NDIM> shift = 0;
                shift(d) = 1;
                const Index<NDIM> u_left = i - shift;
                const Index<NDIM> u_rght = i + shift;
                if (!side_box.contains(u_left))
                {
                    ierr = VecSetValue(v,
                                       idx,
                                       +D * U_data(SideIndex<NDIM>(u_left, axis, SideIndex<NDIM>::Lower)) /
                                           (dx[d] * dx[d]),
                                       ADD_VALUES);
                    IBTK_CHKERRQ(ierr);
                }
                if (!side_box.contains(u_rght))
                {
                    ierr = VecSetValue(v,
                                       idx,
                                       +D * U_data(SideIndex<NDIM>(u_rght, axis, SideIndex<NDIM>::Lower)) /
                                           (dx[d] * dx[d]),
                                       ADD_VALUES);
                    IBTK_CHKERRQ(ierr);
                }
            }

            Index<NDIM> shift = 0;
            shift(axis) = 1;
            const Index<NDIM> p_left = i - shift;
            const Index<NDIM> p_rght = i;
            if (!box.contains(p_left))
            {
                ierr = VecSetValue(v, idx, +P_data(p_left) / dx[axis], ADD_VALUES);
                IBTK_CHKERRQ(ierr);
            }
            if (!box.contains(p_rght))
            {
                ierr = VecSetValue(v, idx, -P_data(p_rght) / dx[axis], ADD_VALUES);
                IBTK_CHKERRQ(ierr);
            }
        }
    }

    ierr = VecAssemblyBegin(v);
    IBTK_CHKERRQ(ierr);
    ierr = VecAssemblyEnd(v);
    IBTK_CHKERRQ(ierr);
    return;
} // modifyRhsForBcs

inline void
copyToVec(Vec& v,
          const SideData<NDIM, double>& U_data,
          const CellData<NDIM, double>& P_data,
          const Box<NDIM>& box,
          const Box<NDIM>& ghost_box)
{
    int ierr;

    for (unsigned int axis = 0; axis < NDIM; ++axis)
    {
        const Box<NDIM> side_box = SideGeometry<NDIM>::toSideBox(box, axis);
        for (Box<NDIM>::Iterator b(side_box); b; b++)
        {
            const Index<NDIM>& i = b();
            const SideIndex<NDIM> s_i(i, axis, 0);
            const int idx = compute_side_index(i, ghost_box, axis);
            ierr = VecSetValue(v, idx, U_data(s_i), INSERT_VALUES);
            IBTK_CHKERRQ(ierr);
        }
    }

    for (Box<NDIM>::Iterator b(box); b; b++)
    {
        const Index<NDIM>& i = b();
        const int idx = compute_cell_index(i, ghost_box);
        ierr = VecSetValue(v, idx, P_data(i), INSERT_VALUES);
        IBTK_CHKERRQ(ierr);
    }

    ierr = VecAssemblyBegin(v);
    IBTK_CHKERRQ(ierr);
    ierr = VecAssemblyEnd(v);
    IBTK_CHKERRQ(ierr);
    return;
} // copyToVec

inline void
copyFromVec(Vec& v,
            SideData<NDIM, double>& U_data,
            CellData<NDIM, double>& P_data,
            const Box<NDIM>& box,
            const Box<NDIM>& ghost_box)
{
    int ierr;

    const double omega = 0.65;

    double U;
    for (unsigned int axis = 0; axis < NDIM; ++axis)
    {
        const Box<NDIM> side_box = SideGeometry<NDIM>::toSideBox(box, axis);
        for (Box<NDIM>::Iterator b(side_box); b; b++)
        {
            const Index<NDIM>& i = b();
            const SideIndex<NDIM> s_i(i, axis, SideIndex<NDIM>::Lower);
            const int idx = compute_side_index(i, ghost_box, axis);
            ierr = VecGetValues(v, 1, &idx, &U);
            IBTK_CHKERRQ(ierr);
            U_data(s_i) = (1.0 - omega) * U_data(s_i) + omega * U;
        }
    }

    double P;
    for (Box<NDIM>::Iterator b(box); b; b++)
    {
        const Index<NDIM>& i = b();
        const int idx = compute_cell_index(i, ghost_box);
        ierr = VecGetValues(v, 1, &idx, &P);
        IBTK_CHKERRQ(ierr);
        P_data(i) = (1.0 - omega) * P_data(i) + omega * P;
    }
    return;
} // copyFromVec
}

/////////////////////////////// PUBLIC ///////////////////////////////////////

StaggeredStokesBoxRelaxationFACOperator::StaggeredStokesBoxRelaxationFACOperator(
    const std::string& object_name,
    const Pointer<Database> input_db,
    const std::string& default_options_prefix)
    : StaggeredStokesFACPreconditionerStrategy(object_name, GHOSTS, input_db, default_options_prefix),
      d_box_op(),
      d_box_e(),
      d_box_r(),
      d_box_ksp(),
      d_patch_side_bc_box_overlap(),
      d_patch_cell_bc_box_overlap()
{
    // intentionally blank
    return;
} // StaggeredStokesBoxRelaxationFACOperator

StaggeredStokesBoxRelaxationFACOperator::~StaggeredStokesBoxRelaxationFACOperator()
{
    if (d_is_initialized) deallocateOperatorState();
    return;
} // ~StaggeredStokesBoxRelaxationFACOperator

void
StaggeredStokesBoxRelaxationFACOperator::smoothError(SAMRAIVectorReal<NDIM, double>& error,
                                                     const SAMRAIVectorReal<NDIM, double>& residual,
                                                     int level_num,
                                                     int num_sweeps,
                                                     bool /*performing_pre_sweeps*/,
                                                     bool /*performing_post_sweeps*/)
{
    if (num_sweeps == 0) return;

    int ierr;
    Pointer<PatchLevel<NDIM> > level = d_hierarchy->getPatchLevel(level_num);
    const int U_error_idx = error.getComponentDescriptorIndex(0);
    const int P_error_idx = error.getComponentDescriptorIndex(1);
    const int U_scratch_idx = d_side_scratch_idx;
    const int P_scratch_idx = d_cell_scratch_idx;

    // Cache coarse-fine interface ghost cell values in the "scratch" data.
    if (level_num > d_coarsest_ln && num_sweeps > 1)
    {
        int patch_counter = 0;
        for (PatchLevel<NDIM>::Iterator p(level); p; p++, ++patch_counter)
        {
            Pointer<Patch<NDIM> > patch = level->getPatch(p());

            Pointer<SideData<NDIM, double> > U_error_data = error.getComponentPatchData(0, *patch);
            Pointer<SideData<NDIM, double> > U_scratch_data = patch->getPatchData(U_scratch_idx);
#if !defined(NDEBUG)
            const Box<NDIM>& U_ghost_box = U_error_data->getGhostBox();
            TBOX_ASSERT(U_ghost_box == U_scratch_data->getGhostBox());
            TBOX_ASSERT(U_error_data->getGhostCellWidth() == d_gcw);
            TBOX_ASSERT(U_scratch_data->getGhostCellWidth() == d_gcw);
#endif
            for (unsigned int axis = 0; axis < NDIM; ++axis)
            {
                U_scratch_data->getArrayData(axis).copy(U_error_data->getArrayData(axis),
                                                        d_patch_side_bc_box_overlap[level_num][patch_counter][axis],
                                                        IntVector<NDIM>(0));
            }

            Pointer<CellData<NDIM, double> > P_error_data = error.getComponentPatchData(1, *patch);
            Pointer<CellData<NDIM, double> > P_scratch_data = patch->getPatchData(P_scratch_idx);
#if !defined(NDEBUG)
            const Box<NDIM>& P_ghost_box = P_error_data->getGhostBox();
            TBOX_ASSERT(P_ghost_box == P_scratch_data->getGhostBox());
            TBOX_ASSERT(P_error_data->getGhostCellWidth() == d_gcw);
            TBOX_ASSERT(P_scratch_data->getGhostCellWidth() == d_gcw);
#endif
            P_scratch_data->getArrayData().copy(P_error_data->getArrayData(),
                                                d_patch_cell_bc_box_overlap[level_num][patch_counter],
                                                IntVector<NDIM>(0));
        }
    }

    // Smooth the error by the specified number of sweeps.
    for (int isweep = 0; isweep < num_sweeps; ++isweep)
    {
        // Re-fill ghost cell data as needed.
        if (level_num > d_coarsest_ln)
        {
            if (isweep > 0)
            {
                // Copy the coarse-fine interface ghost cell values which are
                // cached in the scratch data into the error data.
                int patch_counter = 0;
                for (PatchLevel<NDIM>::Iterator p(level); p; p++, ++patch_counter)
                {
                    Pointer<Patch<NDIM> > patch = level->getPatch(p());

                    Pointer<SideData<NDIM, double> > U_error_data = error.getComponentPatchData(0, *patch);
                    Pointer<SideData<NDIM, double> > U_scratch_data = patch->getPatchData(U_scratch_idx);
#if !defined(NDEBUG)
                    const Box<NDIM>& U_ghost_box = U_error_data->getGhostBox();
                    TBOX_ASSERT(U_ghost_box == U_scratch_data->getGhostBox());
                    TBOX_ASSERT(U_error_data->getGhostCellWidth() == d_gcw);
                    TBOX_ASSERT(U_scratch_data->getGhostCellWidth() == d_gcw);
#endif
                    for (unsigned int axis = 0; axis < NDIM; ++axis)
                    {
                        U_error_data->getArrayData(axis)
                            .copy(U_scratch_data->getArrayData(axis),
                                  d_patch_side_bc_box_overlap[level_num][patch_counter][axis],
                                  IntVector<NDIM>(0));
                    }

                    Pointer<CellData<NDIM, double> > P_error_data = error.getComponentPatchData(1, *patch);
                    Pointer<CellData<NDIM, double> > P_scratch_data = patch->getPatchData(P_scratch_idx);
#if !defined(NDEBUG)
                    const Box<NDIM>& P_ghost_box = P_error_data->getGhostBox();
                    TBOX_ASSERT(P_ghost_box == P_scratch_data->getGhostBox());
                    TBOX_ASSERT(P_error_data->getGhostCellWidth() == d_gcw);
                    TBOX_ASSERT(P_scratch_data->getGhostCellWidth() == d_gcw);
#endif
                    P_error_data->getArrayData().copy(P_scratch_data->getArrayData(),
                                                      d_patch_cell_bc_box_overlap[level_num][patch_counter],
                                                      IntVector<NDIM>(0));
                }

                // Fill the non-coarse-fine interface ghost cell values.
                const std::pair<int, int> error_idxs = std::make_pair(U_error_idx, P_error_idx);
                xeqScheduleGhostFillNoCoarse(error_idxs, level_num);
            }

            // Complete the coarse-fine interface interpolation by computing the
            // normal extension.
            d_U_cf_bdry_op->setPatchDataIndex(U_error_idx);
            d_P_cf_bdry_op->setPatchDataIndex(P_error_idx);
            const IntVector<NDIM>& ratio = level->getRatioToCoarserLevel();
            for (PatchLevel<NDIM>::Iterator p(level); p; p++)
            {
                Pointer<Patch<NDIM> > patch = level->getPatch(p());
                const IntVector<NDIM>& ghost_width_to_fill = d_gcw;
                d_U_cf_bdry_op->computeNormalExtension(*patch, ratio, ghost_width_to_fill);
                d_P_cf_bdry_op->computeNormalExtension(*patch, ratio, ghost_width_to_fill);
            }
        }
        else if (isweep > 0)
        {
            const std::pair<int, int> error_idxs = std::make_pair(U_error_idx, P_error_idx);
            xeqScheduleGhostFillNoCoarse(error_idxs, level_num);
        }

        // Smooth the error on the patches.
        Vec& e = d_box_e[level_num];
        Vec& r = d_box_r[level_num];
        KSP& ksp = d_box_ksp[level_num];
        int patch_counter = 0;
        for (PatchLevel<NDIM>::Iterator p(level); p; p++, ++patch_counter)
        {
            Pointer<Patch<NDIM> > patch = level->getPatch(p());
            Pointer<SideData<NDIM, double> > U_error_data = error.getComponentPatchData(0, *patch);
            Pointer<SideData<NDIM, double> > U_residual_data = residual.getComponentPatchData(0, *patch);
#if !defined(NDEBUG)
            const Box<NDIM>& U_ghost_box = U_error_data->getGhostBox();
            TBOX_ASSERT(U_ghost_box == U_residual_data->getGhostBox());
            TBOX_ASSERT(U_error_data->getGhostCellWidth() == d_gcw);
            TBOX_ASSERT(U_residual_data->getGhostCellWidth() == d_gcw);
#endif
            Pointer<CellData<NDIM, double> > P_error_data = error.getComponentPatchData(1, *patch);
            Pointer<CellData<NDIM, double> > P_residual_data = residual.getComponentPatchData(1, *patch);
#if !defined(NDEBUG)
            const Box<NDIM>& P_ghost_box = P_error_data->getGhostBox();
            TBOX_ASSERT(P_ghost_box == P_residual_data->getGhostBox());
            TBOX_ASSERT(P_error_data->getGhostCellWidth() == d_gcw);
            TBOX_ASSERT(P_residual_data->getGhostCellWidth() == d_gcw);
#endif
            // Smooth the error on the patch.
            const Box<NDIM>& patch_box = patch->getBox();
            const Pointer<CartesianPatchGeometry<NDIM> > pgeom = patch->getPatchGeometry();
            const double* const dx = pgeom->getDx();
            for (Box<NDIM>::Iterator b(patch_box); b; b++)
            {
                const Index<NDIM>& i = b();
                const Box<NDIM> box(i, i);
                copyToVec(e, *U_error_data, *P_error_data, box, box);
                copyToVec(r, *U_residual_data, *P_residual_data, box, box);
                modifyRhsForBcs(r, *U_error_data, *P_error_data, d_U_problem_coefs, box, box, dx);
                ierr = KSPSolve(ksp, r, e);
                IBTK_CHKERRQ(ierr);
                copyFromVec(e, *U_error_data, *P_error_data, box, box);
            }
        }
    }

    // Synchronize data along patch boundaries.
    xeqScheduleDataSynch(U_error_idx, level_num);
    return;
} // smoothError

/////////////////////////////// PROTECTED ////////////////////////////////////

void
<<<<<<< HEAD
StaggeredStokesBoxRelaxationFACOperator::initializeOperatorStateSpecialized(
    const SAMRAIVectorReal<NDIM, double>& /*solution*/,
    const SAMRAIVectorReal<NDIM, double>& /*rhs*/,
    const int coarsest_reset_ln,
    const int finest_reset_ln)
=======
StaggeredStokesBoxRelaxationFACOperator::initializeOperatorStateSpecialized(const SAMRAIVectorReal<NDIM, double>&
                                                                            /*solution*/,
                                                                            const SAMRAIVectorReal<NDIM, double>&
                                                                            /*rhs*/,
                                                                            const int coarsest_reset_ln,
                                                                            const int finest_reset_ln)
>>>>>>> a9f86e58
{
    // Initialize the box relaxation data on each level of the patch hierarchy.
    d_box_op.resize(d_finest_ln + 1);
    d_box_e.resize(d_finest_ln + 1);
    d_box_r.resize(d_finest_ln + 1);
    d_box_ksp.resize(d_finest_ln + 1);
    const Box<NDIM> box(Index<NDIM>(0), Index<NDIM>(0));
    Pointer<CartesianGridGeometry<NDIM> > geometry = d_hierarchy->getGridGeometry();
    const double* const dx_coarsest = geometry->getDx();
    boost::array<double, NDIM> dx;
    for (int ln = coarsest_reset_ln; ln <= finest_reset_ln; ++ln)
    {
        const IntVector<NDIM>& ratio = d_hierarchy->getPatchLevel(ln)->getRatio();
        for (unsigned int d = 0; d < NDIM; ++d)
        {
            dx[d] = dx_coarsest[d] / static_cast<double>(ratio(d));
        }
        buildBoxOperator(d_box_op[ln], d_U_problem_coefs, box, box, dx);
        int ierr;
        ierr = MatCreateVecs(d_box_op[ln], &d_box_e[ln], &d_box_r[ln]);
        IBTK_CHKERRQ(ierr);
        ierr = KSPCreate(PETSC_COMM_SELF, &d_box_ksp[ln]);
        IBTK_CHKERRQ(ierr);
        ierr = KSPSetOperators(d_box_ksp[ln], d_box_op[ln], d_box_op[ln]);
        IBTK_CHKERRQ(ierr);
        ierr = KSPSetReusePreconditioner(d_box_ksp[ln], PETSC_TRUE);
        IBTK_CHKERRQ(ierr);
        ierr = KSPSetType(d_box_ksp[ln], KSPPREONLY);
        IBTK_CHKERRQ(ierr);
        PC box_pc;
        ierr = KSPGetPC(d_box_ksp[ln], &box_pc);
        IBTK_CHKERRQ(ierr);
        ierr = PCSetType(box_pc, PCLU);
        IBTK_CHKERRQ(ierr);
        ierr = PCFactorReorderForNonzeroDiagonal(box_pc, std::numeric_limits<double>::epsilon());
        IBTK_CHKERRQ(ierr);
        ierr = KSPSetUp(d_box_ksp[ln]);
        IBTK_CHKERRQ(ierr);
    }

    // Get overlap information for setting patch boundary conditions.
    d_patch_side_bc_box_overlap.resize(d_finest_ln + 1);
    for (int ln = coarsest_reset_ln; ln <= finest_reset_ln; ++ln)
    {
        Pointer<PatchLevel<NDIM> > level = d_hierarchy->getPatchLevel(ln);
        const int num_local_patches = level->getProcessorMapping().getLocalIndices().getSize();
        d_patch_side_bc_box_overlap[ln].resize(num_local_patches);
        int patch_counter = 0;
        for (PatchLevel<NDIM>::Iterator p(level); p; p++, ++patch_counter)
        {
            Pointer<Patch<NDIM> > patch = level->getPatch(p());
            const Box<NDIM>& patch_box = patch->getBox();
            for (unsigned int axis = 0; axis < NDIM; ++axis)
            {
                const Box<NDIM> side_box = SideGeometry<NDIM>::toSideBox(patch_box, axis);
                const Box<NDIM> side_ghost_box = Box<NDIM>::grow(side_box, 1);
                d_patch_side_bc_box_overlap[ln][patch_counter][axis] = BoxList<NDIM>(side_ghost_box);
                d_patch_side_bc_box_overlap[ln][patch_counter][axis].removeIntersections(side_box);
            }
        }
    }

    d_patch_cell_bc_box_overlap.resize(d_finest_ln + 1);
    for (int ln = coarsest_reset_ln; ln <= finest_reset_ln; ++ln)
    {
        Pointer<PatchLevel<NDIM> > level = d_hierarchy->getPatchLevel(ln);

        const int num_local_patches = level->getProcessorMapping().getLocalIndices().getSize();
        d_patch_cell_bc_box_overlap[ln].resize(num_local_patches);

        int patch_counter = 0;
        for (PatchLevel<NDIM>::Iterator p(level); p; p++, ++patch_counter)
        {
            Pointer<Patch<NDIM> > patch = level->getPatch(p());
            const Box<NDIM>& patch_box = patch->getBox();
            const Box<NDIM>& ghost_box = Box<NDIM>::grow(patch_box, 1);

            d_patch_cell_bc_box_overlap[ln][patch_counter] = BoxList<NDIM>(ghost_box);
            d_patch_cell_bc_box_overlap[ln][patch_counter].removeIntersections(patch_box);
        }
    }
    return;
} // initializeOperatorStateSpecialized

void
StaggeredStokesBoxRelaxationFACOperator::deallocateOperatorStateSpecialized(const int coarsest_reset_ln,
                                                                            const int finest_reset_ln)
{
    if (!d_is_initialized) return;
    for (int ln = coarsest_reset_ln; ln <= std::min(d_finest_ln, finest_reset_ln); ++ln)
    {
        int ierr;
        ierr = MatDestroy(&d_box_op[ln]);
        IBTK_CHKERRQ(ierr);
        ierr = VecDestroy(&d_box_e[ln]);
        IBTK_CHKERRQ(ierr);
        ierr = VecDestroy(&d_box_r[ln]);
        IBTK_CHKERRQ(ierr);
        ierr = KSPDestroy(&d_box_ksp[ln]);
        IBTK_CHKERRQ(ierr);
        d_patch_side_bc_box_overlap[ln].resize(0);
        d_patch_cell_bc_box_overlap[ln].resize(0);
    }
    return;
} // deallocateOperatorStateSpecialized

/////////////////////////////// PRIVATE //////////////////////////////////////

//////////////////////////////////////////////////////////////////////////////

} // namespace IBTK

//////////////////////////////////////////////////////////////////////////////<|MERGE_RESOLUTION|>--- conflicted
+++ resolved
@@ -640,20 +640,12 @@
 /////////////////////////////// PROTECTED ////////////////////////////////////
 
 void
-<<<<<<< HEAD
-StaggeredStokesBoxRelaxationFACOperator::initializeOperatorStateSpecialized(
-    const SAMRAIVectorReal<NDIM, double>& /*solution*/,
-    const SAMRAIVectorReal<NDIM, double>& /*rhs*/,
-    const int coarsest_reset_ln,
-    const int finest_reset_ln)
-=======
 StaggeredStokesBoxRelaxationFACOperator::initializeOperatorStateSpecialized(const SAMRAIVectorReal<NDIM, double>&
                                                                             /*solution*/,
                                                                             const SAMRAIVectorReal<NDIM, double>&
                                                                             /*rhs*/,
-                                                                            const int coarsest_reset_ln,
-                                                                            const int finest_reset_ln)
->>>>>>> a9f86e58
+    const int coarsest_reset_ln,
+    const int finest_reset_ln)
 {
     // Initialize the box relaxation data on each level of the patch hierarchy.
     d_box_op.resize(d_finest_ln + 1);
