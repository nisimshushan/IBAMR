// Filename: IBMethod.cpp
// Created on 21 Sep 2011 by Boyce Griffith
//
// Copyright (c) 2002-2014, Boyce Griffith
// All rights reserved.
//
// Redistribution and use in source and binary forms, with or without
// modification, are permitted provided that the following conditions are met:
//
//    * Redistributions of source code must retain the above copyright notice,
//      this list of conditions and the following disclaimer.
//
//    * Redistributions in binary form must reproduce the above copyright
//      notice, this list of conditions and the following disclaimer in the
//      documentation and/or other materials provided with the distribution.
//
//    * Neither the name of The University of North Carolina nor the names of
//      its contributors may be used to endorse or promote products derived from
//      this software without specific prior written permission.
//
// THIS SOFTWARE IS PROVIDED BY THE COPYRIGHT HOLDERS AND CONTRIBUTORS "AS IS"
// AND ANY EXPRESS OR IMPLIED WARRANTIES, INCLUDING, BUT NOT LIMITED TO, THE
// IMPLIED WARRANTIES OF MERCHANTABILITY AND FITNESS FOR A PARTICULAR PURPOSE
// ARE DISCLAIMED. IN NO EVENT SHALL THE COPYRIGHT HOLDER OR CONTRIBUTORS BE
// LIABLE FOR ANY DIRECT, INDIRECT, INCIDENTAL, SPECIAL, EXEMPLARY, OR
// CONSEQUENTIAL DAMAGES (INCLUDING, BUT NOT LIMITED TO, PROCUREMENT OF
// SUBSTITUTE GOODS OR SERVICES; LOSS OF USE, DATA, OR PROFITS; OR BUSINESS
// INTERRUPTION) HOWEVER CAUSED AND ON ANY THEORY OF LIABILITY, WHETHER IN
// CONTRACT, STRICT LIABILITY, OR TORT (INCLUDING NEGLIGENCE OR OTHERWISE)
// ARISING IN ANY WAY OUT OF THE USE OF THIS SOFTWARE, EVEN IF ADVISED OF THE
// POSSIBILITY OF SUCH DAMAGE.

/////////////////////////////// INCLUDES /////////////////////////////////////

#include <stddef.h>
#include <algorithm>
#include <cmath>
#include <functional>
#include <limits>
#include <numeric>
#include <ostream>
#include <set>
#include <string>
#include <vector>

#include "BasePatchHierarchy.h"
#include "BasePatchLevel.h"
#include "Box.h"
#include "BoxArray.h"
#include "BoxList.h"
#include "CartesianGridGeometry.h"
#include "CartesianPatchGeometry.h"
#include "CellData.h"
#include "CellIndex.h"
#include "GriddingAlgorithm.h"
#include "HierarchyDataOpsReal.h"
#include "Index.h"
#include "IntVector.h"
#include "LoadBalancer.h"
#include "Patch.h"
#include "PatchCellDataOpsReal.h"
#include "PatchHierarchy.h"
#include "PatchLevel.h"
#include "RefineSchedule.h"
#include "Variable.h"
#include "VariableContext.h"
#include "VariableDatabase.h"
#include "boost/array.hpp"
#include "boost/multi_array.hpp"
#include "ibamr/IBAnchorPointSpec.h"
#include "ibamr/IBHierarchyIntegrator.h"
#include "ibamr/IBInstrumentPanel.h"
#include "ibamr/IBInstrumentationSpec.h"
#include "ibamr/IBLagrangianForceStrategy.h"
#include "ibamr/IBLagrangianSourceStrategy.h"
#include "ibamr/IBMethod.h"
#include "ibamr/IBMethodPostProcessStrategy.h"
#include "ibamr/namespaces.h" // IWYU pragma: keep
#include "ibtk/HierarchyMathOps.h"
#include "ibtk/IBTK_CHKERRQ.h"
#include "ibtk/IndexUtilities.h"
#include "ibtk/LData.h"
#include "ibtk/LDataManager.h"
#include "ibtk/LEInteractor.h"
#include "ibtk/LInitStrategy.h"
#include "ibtk/LMesh.h"
#include "ibtk/LNode.h"
#include "ibtk/LSiloDataWriter.h"
#include "ibtk/PETScMatUtilities.h"
#include "ibtk/ibtk_utilities.h"
#include "petscmat.h"
#include "petscsys.h"
#include "petscvec.h"
#include "tbox/Array.h"
#include "tbox/Database.h"
#include "tbox/MathUtilities.h"
#include "tbox/PIO.h"
#include "tbox/Pointer.h"
#include "tbox/RestartManager.h"
#include "tbox/SAMRAI_MPI.h"
#include "tbox/Utilities.h"

namespace IBTK
{
class RobinPhysBdryPatchStrategy;
} // namespace IBTK

namespace SAMRAI
{
namespace xfer
{
template <int DIM>
class CoarsenSchedule;
} // namespace xfer
} // namespace SAMRAI

/////////////////////////////// NAMESPACE ////////////////////////////////////

namespace IBAMR
{
/////////////////////////////// STATIC ///////////////////////////////////////

namespace
{
inline double cos_kernel(const double x, const double eps)
{
    if (std::abs(x) > eps)
    {
        return 0.0;
    }
    else
    {
        return 0.5 * (1.0 + cos(M_PI * x / eps)) / eps;
    }
} // cos_kernel

// Version of IBMethod restart file data.
static const int IB_METHOD_VERSION = 1;
}

/////////////////////////////// PUBLIC ///////////////////////////////////////

IBMethod::IBMethod(const std::string& object_name, Pointer<Database> input_db, bool register_for_restart)
{
    // Set the object name and register it with the restart manager.
    d_object_name = object_name;
    d_registered_for_restart = false;
    if (register_for_restart)
    {
        RestartManager::getManager()->registerRestartItem(d_object_name, this);
        d_registered_for_restart = true;
    }

    // Ensure all pointers to helper objects are NULL.
    d_l_initializer = NULL;
    d_ib_force_fcn = NULL;
    d_ib_force_fcn_needs_init = true;
    d_ib_source_fcn = NULL;
    d_ib_source_fcn_needs_init = true;
    d_normalize_source_strength = false;
    d_post_processor = NULL;
    d_silo_writer = NULL;

    // Set some default values.
    d_interp_kernel_fcn = "IB_4";
    d_spread_kernel_fcn = "IB_4";
    d_ghosts = std::max(LEInteractor::getMinimumGhostWidth(d_interp_kernel_fcn),
                        LEInteractor::getMinimumGhostWidth(d_spread_kernel_fcn));
    d_do_log = false;

    // Initialize object with data read from the input and restart databases.
    bool from_restart = RestartManager::getManager()->isFromRestart();
    if (from_restart) getFromRestart();
    if (input_db) getFromInput(input_db, from_restart);

    // Check the choices for the kernel function.
    if (d_interp_kernel_fcn != d_spread_kernel_fcn)
    {
        pout << "WARNING: different kernel functions are being used for velocity "
                "interpolation and "
                "force spreading.\n"
             << "         recommended usage is to employ the same kernel functions for both "
                "interpolation and spreading.\n";
    }

    // Get the Lagrangian Data Manager.
    d_l_data_manager = LDataManager::getManager(d_object_name + "::LDataManager", d_interp_kernel_fcn,
                                                d_spread_kernel_fcn, d_ghosts, d_registered_for_restart);
    d_ghosts = d_l_data_manager->getGhostCellWidth();

    // Create the instrument panel object.
    d_instrument_panel =
        new IBInstrumentPanel(d_object_name + "::IBInstrumentPanel",
                              (input_db->isDatabase("IBInstrumentPanel") ? input_db->getDatabase("IBInstrumentPanel") :
                                                                           Pointer<Database>(NULL)));

    // Reset the current time step interval.
    d_current_time = std::numeric_limits<double>::quiet_NaN();
    d_new_time = std::numeric_limits<double>::quiet_NaN();
    d_half_time = std::numeric_limits<double>::quiet_NaN();

    // Indicate all Lagrangian data needs ghost values to be refilled, and that
    // all intermediate data needs to be initialized.
    d_X_current_needs_ghost_fill = true;
    d_X_new_needs_ghost_fill = true;
    d_X_half_needs_ghost_fill = true;
    d_X_LE_new_needs_ghost_fill = true;
    d_X_LE_half_needs_ghost_fill = true;
    d_F_current_needs_ghost_fill = true;
    d_F_new_needs_ghost_fill = true;
    d_F_half_needs_ghost_fill = true;

    // Indicate that the Jacobian matrix has not been allocated.
    d_force_jac = NULL;
    return;
} // IBMethod

IBMethod::~IBMethod()
{
    if (d_registered_for_restart)
    {
        RestartManager::getManager()->unregisterRestartItem(d_object_name);
        d_registered_for_restart = false;
    }
    if (d_force_jac)
    {
        PetscErrorCode ierr;
        ierr = MatDestroy(&d_force_jac);
        IBTK_CHKERRQ(ierr);
    }
    return;
} // ~IBMethod

void IBMethod::registerIBLagrangianForceFunction(Pointer<IBLagrangianForceStrategy> ib_force_fcn)
{
#if !defined(NDEBUG)
    TBOX_ASSERT(ib_force_fcn);
#endif
    d_ib_force_fcn = ib_force_fcn;
    return;
} // registerIBLagrangianForceFunction

void IBMethod::registerIBLagrangianSourceFunction(Pointer<IBLagrangianSourceStrategy> ib_source_fcn)
{
#if !defined(NDEBUG)
    TBOX_ASSERT(ib_source_fcn);
#endif
    d_ib_source_fcn = ib_source_fcn;
    return;
} // registerIBLagrangianSourceFunction

void IBMethod::registerLInitStrategy(Pointer<LInitStrategy> l_initializer)
{
#if !defined(NDEBUG)
    TBOX_ASSERT(l_initializer);
#endif
    d_l_initializer = l_initializer;
    d_l_data_manager->registerLInitStrategy(d_l_initializer);
    return;
} // registerLInitStrategy

void IBMethod::freeLInitStrategy()
{
    d_l_initializer.setNull();
    d_l_data_manager->freeLInitStrategy();
    return;
} // freeLInitStrategy

void IBMethod::registerIBMethodPostProcessor(Pointer<IBMethodPostProcessStrategy> post_processor)
{
    d_post_processor = post_processor;
    return;
} // registerIBMethodPostProcessor

LDataManager* IBMethod::getLDataManager() const
{
    return d_l_data_manager;
} // getLDataManager

Pointer<IBInstrumentPanel> IBMethod::getIBInstrumentPanel() const
{
    return d_instrument_panel;
} // getIBInstrumentPanel

void IBMethod::registerLSiloDataWriter(Pointer<LSiloDataWriter> silo_writer)
{
#if !defined(NDEBUG)
    TBOX_ASSERT(silo_writer);
#endif
    d_silo_writer = silo_writer;
    d_l_data_manager->registerLSiloDataWriter(d_silo_writer);
    return;
} // registerLSiloDataWriter

const IntVector<NDIM>& IBMethod::getMinimumGhostCellWidth() const
{
    return d_ghosts;
} // getMinimumGhostCellWidth

void IBMethod::setupTagBuffer(Array<int>& tag_buffer, Pointer<GriddingAlgorithm<NDIM> > gridding_alg) const
{
    const int finest_hier_ln = gridding_alg->getMaxLevels() - 1;
    const int tsize = tag_buffer.size();
    tag_buffer.resizeArray(finest_hier_ln);
    for (int i = tsize; i < finest_hier_ln; ++i) tag_buffer[i] = 0;
    const int gcw = d_ghosts.max();
    for (int tag_ln = 0; tag_ln < finest_hier_ln; ++tag_ln)
    {
        const int data_ln = tag_ln + 1;
        const int can_be_refined = data_ln < finest_hier_ln;
        if (!d_l_initializer->getLevelHasLagrangianData(data_ln, can_be_refined)) continue;
        tag_buffer[tag_ln] = std::max(tag_buffer[tag_ln], gcw);
    }
    for (int ln = finest_hier_ln - 2; ln >= 0; --ln)
    {
        tag_buffer[ln] =
            std::max(tag_buffer[ln], tag_buffer[ln + 1] / gridding_alg->getRatioToCoarserLevel(ln + 1).max() + 1);
    }
    return;
} // setupTagBuffer

void IBMethod::preprocessIntegrateData(double current_time, double new_time, int /*num_cycles*/)
{
    d_current_time = current_time;
    d_new_time = new_time;
    d_half_time = current_time + 0.5 * (new_time - current_time);

    int ierr;
    const int coarsest_ln = 0;
    const int finest_ln = d_hierarchy->getFinestLevelNumber();
    const double start_time = d_ib_solver->getStartTime();
    const bool initial_time = MathUtilities<double>::equalEps(current_time, start_time);

    if (d_ib_force_fcn)
    {
        if (d_ib_force_fcn_needs_init)
        {
            resetLagrangianForceFunction(current_time, initial_time);
            d_ib_force_fcn_needs_init = false;
        }
        d_ib_force_fcn->setTimeInterval(current_time, new_time);
    }
    if (d_ib_source_fcn)
    {
        if (d_ib_source_fcn_needs_init)
        {
            resetLagrangianSourceFunction(current_time, initial_time);
            d_ib_source_fcn_needs_init = false;
        }
        d_ib_source_fcn->setTimeInterval(current_time, new_time);
    }

    // Look-up or allocate Lagangian data.
    d_X_current_data.resize(finest_ln + 1);
    d_X_new_data.resize(finest_ln + 1);
    d_X_half_data.resize(finest_ln + 1);
    d_X_jac_data.resize(finest_ln + 1);
    d_U_current_data.resize(finest_ln + 1);
    d_U_new_data.resize(finest_ln + 1);
    d_U_half_data.resize(finest_ln + 1);
    d_U_jac_data.resize(finest_ln + 1);
    d_F_current_data.resize(finest_ln + 1);
    d_F_new_data.resize(finest_ln + 1);
    d_F_half_data.resize(finest_ln + 1);
    d_F_jac_data.resize(finest_ln + 1);
    if (d_use_fixed_coupling_ops)
    {
        d_X_LE_new_data.resize(finest_ln + 1);
        d_X_LE_half_data.resize(finest_ln + 1);
    }
    for (int ln = coarsest_ln; ln <= finest_ln; ++ln)
    {
        if (!d_l_data_manager->levelContainsLagrangianData(ln)) continue;
        d_X_current_data[ln] = d_l_data_manager->getLData(LDataManager::POSN_DATA_NAME, ln);
        d_X_new_data[ln] = d_l_data_manager->createLData("X_new", ln, NDIM);
        d_X_half_data[ln] = d_l_data_manager->createLData("X_half", ln, NDIM);
        d_U_current_data[ln] = d_l_data_manager->getLData(LDataManager::VEL_DATA_NAME, ln);
        d_U_new_data[ln] = d_l_data_manager->createLData("U_new", ln, NDIM);
        d_U_half_data[ln] = d_l_data_manager->createLData("U_half", ln, NDIM);
        d_F_current_data[ln] = d_l_data_manager->getLData("F", ln);
        d_F_half_data[ln] = d_l_data_manager->createLData("F_half", ln, NDIM);
        if (d_use_fixed_coupling_ops)
        {
            d_X_LE_new_data[ln] = d_l_data_manager->createLData("X_LE_new", ln, NDIM);
            d_X_LE_half_data[ln] = d_l_data_manager->createLData("X_LE_half", ln, NDIM);
        }

        // Initialize X^{n+1} and X^{n+1/2} to equal X^{n}, and initialize U^{n+1}
        // and U^{n+1/2} to equal U^{n}.
        ierr = VecCopy(d_X_current_data[ln]->getVec(), d_X_new_data[ln]->getVec());
        IBTK_CHKERRQ(ierr);
        ierr = VecCopy(d_X_current_data[ln]->getVec(), d_X_half_data[ln]->getVec());
        IBTK_CHKERRQ(ierr);
        ierr = VecCopy(d_U_current_data[ln]->getVec(), d_U_new_data[ln]->getVec());
        IBTK_CHKERRQ(ierr);
        ierr = VecCopy(d_U_current_data[ln]->getVec(), d_U_half_data[ln]->getVec());
        IBTK_CHKERRQ(ierr);
        if (d_use_fixed_coupling_ops)
        {
            // Initialize X_LE^{n+1} and X_LE^{n+1/2} to equal X^{n}.
            ierr = VecCopy(d_X_current_data[ln]->getVec(), d_X_LE_new_data[ln]->getVec());
            IBTK_CHKERRQ(ierr);
            ierr = VecCopy(d_X_current_data[ln]->getVec(), d_X_LE_half_data[ln]->getVec());
            IBTK_CHKERRQ(ierr);
        }
    }

    // Keep track of Lagrangian data objects that need to have ghost values
    // filled, or that need to be reinitialized.
    d_X_new_needs_ghost_fill = true;
    d_X_LE_new_needs_ghost_fill = true;

    return;
} // preprocessIntegrateData

void IBMethod::postprocessIntegrateData(double current_time, double new_time, int /*num_cycles*/)
{
    int ierr;
    const int coarsest_ln = 0;
    const int finest_ln = d_hierarchy->getFinestLevelNumber();
    const double dt = new_time - current_time;
    const int integrator_step = d_ib_solver->getIntegratorStep();

    // Update the instrumentation data.
    updateIBInstrumentationData(integrator_step + 1, new_time);
    if (d_instrument_panel->isInstrumented())
    {
        const std::vector<std::string>& instrument_name = d_instrument_panel->getInstrumentNames();
        const std::vector<double>& flow_data = d_instrument_panel->getFlowValues();
        for (unsigned int m = 0; m < flow_data.size(); ++m)
        {
            // NOTE: Flow volume is calculated in default units.
            d_total_flow_volume[m] += flow_data[m] * dt;
            if (d_do_log)
                plog << "flow volume through " << instrument_name[m] << ":\t " << d_total_flow_volume[m] << "\n";
        }
    }

    // Reset time-dependent Lagrangian data.
    for (int ln = coarsest_ln; ln <= finest_ln; ++ln)
    {
        if (!d_l_data_manager->levelContainsLagrangianData(ln)) continue;
        ierr = VecSwap(d_X_current_data[ln]->getVec(), d_X_new_data[ln]->getVec());
        IBTK_CHKERRQ(ierr);
        ierr = VecSwap(d_U_current_data[ln]->getVec(), d_U_new_data[ln]->getVec());
        IBTK_CHKERRQ(ierr);
        if (d_F_new_data[ln])
        {
            ierr = VecSwap(d_F_current_data[ln]->getVec(), d_F_new_data[ln]->getVec());
            IBTK_CHKERRQ(ierr);
        }
        else if (d_F_half_data[ln])
        {
            ierr = VecSwap(d_F_current_data[ln]->getVec(), d_F_half_data[ln]->getVec());
            IBTK_CHKERRQ(ierr);
        }
    }
    d_X_current_needs_ghost_fill = true;
    d_F_current_needs_ghost_fill = true;

    // Deallocate Lagrangian scratch data.
    d_X_current_data.clear();
    d_X_new_data.clear();
    d_X_half_data.clear();
    d_X_jac_data.clear();
    d_X_LE_new_data.clear();
    d_X_LE_half_data.clear();
    d_U_current_data.clear();
    d_U_new_data.clear();
    d_U_half_data.clear();
    d_U_jac_data.clear();
    d_F_current_data.clear();
    d_F_new_data.clear();
    d_F_half_data.clear();
    d_F_jac_data.clear();

    // Reset the current time step interval.
    d_current_time = std::numeric_limits<double>::quiet_NaN();
    d_new_time = std::numeric_limits<double>::quiet_NaN();
    d_half_time = std::numeric_limits<double>::quiet_NaN();
    return;
} // postprocessIntegrateData

void IBMethod::createSolverVecs(Vec* X_vec, Vec* F_vec)
{
    PetscErrorCode ierr;
    const int level_num = d_hierarchy->getFinestLevelNumber();
    if (X_vec != PETSC_NULL)
    {
        ierr = VecDuplicate(d_X_current_data[level_num]->getVec(), X_vec);
        IBTK_CHKERRQ(ierr);
    }
    if (F_vec != PETSC_NULL)
    {
        ierr = VecDuplicate(d_X_current_data[level_num]->getVec(), F_vec);
        IBTK_CHKERRQ(ierr);
    }
    return;
} // createSolverVecs

void IBMethod::setupSolverVecs(Vec* X_vec, Vec* F_vec)
{
    PetscErrorCode ierr;
    const int level_num = d_hierarchy->getFinestLevelNumber();
    if (X_vec != PETSC_NULL)
    {
        ierr = VecCopy(d_X_current_data[level_num]->getVec(), *X_vec);
        IBTK_CHKERRQ(ierr);
    }
    if (F_vec != PETSC_NULL)
    {
        ierr = VecSet(*F_vec, 0.0);
        IBTK_CHKERRQ(ierr);
    }
    return;
} // setupSolverVecs

void IBMethod::setUpdatedPosition(Vec& X_new_vec)
{
    PetscErrorCode ierr;
    const int level_num = d_hierarchy->getFinestLevelNumber();
    ierr = VecCopy(X_new_vec, d_X_new_data[level_num]->getVec());
    IBTK_CHKERRQ(ierr);
    d_X_new_needs_ghost_fill = true;

    std::vector<Pointer<LData> >* X_half_data;
    bool* X_half_needs_ghost_fill;
    getPositionData(&X_half_data, &X_half_needs_ghost_fill, d_half_time);
    reinitMidpointData(d_X_current_data, d_X_new_data, *X_half_data);
    *X_half_needs_ghost_fill = true;

    return;
} // setUpdatedPosition

void IBMethod::setLinearizedPosition(Vec& X_vec)
{
    PetscErrorCode ierr;
    const int level_num = d_hierarchy->getFinestLevelNumber();
    std::vector<Pointer<LData> >* X_jac_data;
    bool* X_jac_needs_ghost_fill;
    getLinearizedPositionData(&X_jac_data, &X_jac_needs_ghost_fill);
    ierr = VecCopy(X_vec, (*X_jac_data)[level_num]->getVec());
    IBTK_CHKERRQ(ierr);
    *X_jac_needs_ghost_fill = true;

    if (d_force_jac)
    {
        ierr = MatDestroy(&d_force_jac);
        IBTK_CHKERRQ(ierr);
        d_force_jac = NULL;
    }
    int n_local, n_global;
    ierr = VecGetLocalSize(X_vec, &n_local);
    IBTK_CHKERRQ(ierr);
    ierr = VecGetSize(X_vec, &n_global);
    IBTK_CHKERRQ(ierr);
    ierr = MatCreateMFFD(PETSC_COMM_WORLD, n_local, n_local, n_global, n_global, &d_force_jac);
    IBTK_CHKERRQ(ierr);
    ierr = MatMFFDSetFunction(d_force_jac, computeForce_SAMRAI, this);
    IBTK_CHKERRQ(ierr);
    ierr = MatSetOptionsPrefix(d_force_jac, "ib_");
    IBTK_CHKERRQ(ierr);
    ierr = MatSetFromOptions(d_force_jac);
    IBTK_CHKERRQ(ierr);
    ierr = MatMFFDSetBase(d_force_jac, (*X_jac_data)[level_num]->getVec(), NULL);
    IBTK_CHKERRQ(ierr);
    ierr = MatAssemblyBegin(d_force_jac, MAT_FINAL_ASSEMBLY);
    IBTK_CHKERRQ(ierr);
    ierr = MatAssemblyEnd(d_force_jac, MAT_FINAL_ASSEMBLY);
    IBTK_CHKERRQ(ierr);
    return;
} // setLinearizedPosition

void IBMethod::computeResidual(Vec& R_vec)
{
    PetscErrorCode ierr;
    const int level_num = d_hierarchy->getFinestLevelNumber();
    const double dt = d_new_time - d_current_time;
    ierr = VecWAXPY(R_vec, -dt, d_U_half_data[level_num]->getVec(), d_X_new_data[level_num]->getVec());
    IBTK_CHKERRQ(ierr);
    ierr = VecAXPY(R_vec, -1.0, d_X_current_data[level_num]->getVec());
    IBTK_CHKERRQ(ierr);
    return;
} // computeResidual

void IBMethod::computeLinearizedResidual(Vec& X_vec, Vec& R_vec)
{
    PetscErrorCode ierr;
    const int level_num = d_hierarchy->getFinestLevelNumber();
    const double dt = d_new_time - d_current_time;
    ierr = VecWAXPY(R_vec, -dt, d_U_jac_data[level_num]->getVec(), X_vec);
    IBTK_CHKERRQ(ierr);
    return;
} // computeLinearizedResidual

void IBMethod::updateFixedLEOperators()
{
    if (!d_use_fixed_coupling_ops) return;
    int ierr;
    const int coarsest_ln = 0;
    const int finest_ln = d_hierarchy->getFinestLevelNumber();
    for (int ln = coarsest_ln; ln <= finest_ln; ++ln)
    {
        if (!d_l_data_manager->levelContainsLagrangianData(ln)) continue;
        ierr = VecCopy(d_X_new_data[ln]->getVec(), d_X_LE_new_data[ln]->getVec());
        IBTK_CHKERRQ(ierr);
    }
    d_X_LE_new_needs_ghost_fill = true;

    std::vector<Pointer<LData> >* X_LE_half_data;
    bool* X_LE_half_needs_ghost_fill;
    getLECouplingPositionData(&X_LE_half_data, &X_LE_half_needs_ghost_fill, d_half_time);
    reinitMidpointData(d_X_current_data, d_X_LE_new_data, *X_LE_half_data);
    *X_LE_half_needs_ghost_fill = true;

    return;
} // updateFixedLEOperators

void IBMethod::interpolateVelocity(const int u_data_idx,
                                   const std::vector<Pointer<CoarsenSchedule<NDIM> > >& u_synch_scheds,
                                   const std::vector<Pointer<RefineSchedule<NDIM> > >& u_ghost_fill_scheds,
                                   const double data_time)
{
    std::vector<Pointer<LData> >* U_data, *X_LE_data;
    bool* X_LE_needs_ghost_fill;
    getVelocityData(&U_data, data_time);
    getLECouplingPositionData(&X_LE_data, &X_LE_needs_ghost_fill, data_time);
    d_l_data_manager->interp(u_data_idx, *U_data, *X_LE_data, u_synch_scheds, u_ghost_fill_scheds, data_time);
    resetAnchorPointValues(*U_data,
                           /*coarsest_ln*/ 0,
                           /*finest_ln*/ d_hierarchy->getFinestLevelNumber());

    if (!MathUtilities<double>::equalEps(data_time, d_half_time))
    {
        std::vector<Pointer<LData> >* U_half_data;
        getVelocityData(&U_half_data, d_half_time);
        reinitMidpointData(d_U_current_data, d_U_new_data, *U_half_data);
    }

    return;
} // interpolateVelocity

void IBMethod::interpolateLinearizedVelocity(const int u_data_idx,
                                             const std::vector<Pointer<CoarsenSchedule<NDIM> > >& u_synch_scheds,
                                             const std::vector<Pointer<RefineSchedule<NDIM> > >& u_ghost_fill_scheds,
                                             const double data_time)
{
    std::vector<Pointer<LData> >* U_jac_data, *X_LE_data;
    bool* X_LE_needs_ghost_fill;
    getLinearizedVelocityData(&U_jac_data);
    getLECouplingPositionData(&X_LE_data, &X_LE_needs_ghost_fill, data_time);
    d_l_data_manager->interp(u_data_idx, *U_jac_data, *X_LE_data, u_synch_scheds, u_ghost_fill_scheds, data_time);
    resetAnchorPointValues(*U_jac_data,
                           /*coarsest_ln*/ 0,
                           /*finest_ln*/ d_hierarchy->getFinestLevelNumber());
    return;
} // interpolateLinearizedVelocity

void IBMethod::eulerStep(const double current_time, const double new_time)
{
    int ierr;
    const int coarsest_ln = 0;
    const int finest_ln = d_hierarchy->getFinestLevelNumber();
    const double dt = new_time - current_time;
    std::vector<Pointer<LData> >* U_data;
    getVelocityData(&U_data, current_time);
    for (int ln = coarsest_ln; ln <= finest_ln; ++ln)
    {
        if (!d_l_data_manager->levelContainsLagrangianData(ln)) continue;
        ierr = VecWAXPY(d_X_new_data[ln]->getVec(), dt, (*U_data)[ln]->getVec(), d_X_current_data[ln]->getVec());
        IBTK_CHKERRQ(ierr);
    }
    d_X_new_needs_ghost_fill = true;

    std::vector<Pointer<LData> >* X_half_data;
    bool* X_half_needs_ghost_fill;
    getPositionData(&X_half_data, &X_half_needs_ghost_fill, d_half_time);
    reinitMidpointData(d_X_current_data, d_X_new_data, *X_half_data);
    *X_half_needs_ghost_fill = true;

    return;
} // eulerStep

void IBMethod::midpointStep(const double current_time, const double new_time)
{
    int ierr;
    const int coarsest_ln = 0;
    const int finest_ln = d_hierarchy->getFinestLevelNumber();
    const double dt = new_time - current_time;
    std::vector<Pointer<LData> >* U_data;
    getVelocityData(&U_data, current_time + 0.5 * dt);
    for (int ln = coarsest_ln; ln <= finest_ln; ++ln)
    {
        if (!d_l_data_manager->levelContainsLagrangianData(ln)) continue;
        ierr = VecWAXPY(d_X_new_data[ln]->getVec(), dt, (*U_data)[ln]->getVec(), d_X_current_data[ln]->getVec());
        IBTK_CHKERRQ(ierr);
    }
    d_X_new_needs_ghost_fill = true;

    std::vector<Pointer<LData> >* X_half_data;
    bool* X_half_needs_ghost_fill;
    getPositionData(&X_half_data, &X_half_needs_ghost_fill, d_half_time);
    reinitMidpointData(d_X_current_data, d_X_new_data, *X_half_data);
    *X_half_needs_ghost_fill = true;

    return;
} // midpointStep

void IBMethod::trapezoidalStep(const double current_time, const double new_time)
{
    int ierr;
    const int coarsest_ln = 0;
    const int finest_ln = d_hierarchy->getFinestLevelNumber();
    const double dt = new_time - current_time;
    std::vector<Pointer<LData> >* U_current_data, *U_new_data;
    getVelocityData(&U_current_data, current_time);
    getVelocityData(&U_new_data, new_time);
    for (int ln = coarsest_ln; ln <= finest_ln; ++ln)
    {
        if (!d_l_data_manager->levelContainsLagrangianData(ln)) continue;
        ierr = VecWAXPY(d_X_new_data[ln]->getVec(), 0.5 * dt, (*U_current_data)[ln]->getVec(),
                        d_X_current_data[ln]->getVec());
        IBTK_CHKERRQ(ierr);
        ierr = VecAXPY(d_X_new_data[ln]->getVec(), 0.5 * dt, (*U_new_data)[ln]->getVec());
        IBTK_CHKERRQ(ierr);
    }
    d_X_new_needs_ghost_fill = true;

    std::vector<Pointer<LData> >* X_half_data;
    bool* X_half_needs_ghost_fill;
    getPositionData(&X_half_data, &X_half_needs_ghost_fill, d_half_time);
    reinitMidpointData(d_X_current_data, d_X_new_data, *X_half_data);
    *X_half_needs_ghost_fill = true;

    return;
} // trapezoidalStep

bool IBMethod::hasFluidSources() const
{
    return d_ib_source_fcn;
} // hasFluidSources

void IBMethod::computeLagrangianForce(const double data_time)
{
    int ierr;
    const int coarsest_ln = 0;
    const int finest_ln = d_hierarchy->getFinestLevelNumber();
    std::vector<Pointer<LData> >* F_data, *X_data, *U_data;
    bool* F_needs_ghost_fill, *X_needs_ghost_fill;
    getForceData(&F_data, &F_needs_ghost_fill, data_time);
    getPositionData(&X_data, &X_needs_ghost_fill, data_time);
    getVelocityData(&U_data, data_time);
    for (int ln = coarsest_ln; ln <= finest_ln; ++ln)
    {
        if (!d_l_data_manager->levelContainsLagrangianData(ln)) continue;
        ierr = VecSet((*F_data)[ln]->getVec(), 0.0);
        IBTK_CHKERRQ(ierr);
        if (d_ib_force_fcn)
        {
            d_ib_force_fcn->computeLagrangianForce((*F_data)[ln], (*X_data)[ln], (*U_data)[ln], d_hierarchy, ln,
                                                   data_time, d_l_data_manager);
        }
    }
    *F_needs_ghost_fill = true;
    return;
} // computeLagrangianForce

void IBMethod::computeLinearizedLagrangianForce(Vec& X_vec, const double /*data_time*/)
{
    PetscErrorCode ierr;
    const int level_num = d_hierarchy->getFinestLevelNumber();
    std::vector<Pointer<LData> >* F_jac_data;
    bool* F_jac_needs_ghost_fill;
    getLinearizedForceData(&F_jac_data, &F_jac_needs_ghost_fill);
    Vec F_vec = (*F_jac_data)[level_num]->getVec();
    ierr = MatMult(d_force_jac, X_vec, F_vec);
    IBTK_CHKERRQ(ierr);
    ierr = VecScale(F_vec, 0.5);
    *F_jac_needs_ghost_fill = true;
    IBTK_CHKERRQ(ierr);
    return;
} // computeLinearizedLagrangianForce

void IBMethod::constructLagrangianForceJacobian(Mat& A, MatType mat_type)
{
    const int finest_ln = d_hierarchy->getFinestLevelNumber();

    if (!strcmp(mat_type, MATMFFD) || !strcmp(mat_type, MATSHELL))
    {
        if (!d_force_jac)
        {
            Vec X_current = d_X_current_data[finest_ln]->getVec();
            setLinearizedPosition(X_current);
        }
        A = d_force_jac;
    }
    else
    {
        int ierr;
        if (A)
        {
            ierr = MatDestroy(&A);
            IBTK_CHKERRQ(ierr);
        }

        // Get the "frozen" position for Lagrangian structure
        std::vector<Pointer<LData> >* X_LE_data;
        bool* X_LE_needs_ghost_fill;
        getLECouplingPositionData(&X_LE_data, &X_LE_needs_ghost_fill, d_half_time);

        TBOX_ASSERT(d_ib_force_fcn);

        // Build the Jacobian matrix.
        const int num_local_nodes = d_l_data_manager->getNumberOfLocalNodes(finest_ln);
        std::vector<int> d_nnz, o_nnz;
        d_ib_force_fcn->computeLagrangianForceJacobianNonzeroStructure(d_nnz, o_nnz, d_hierarchy, finest_ln,
                                                                       d_l_data_manager);
        if (!strcmp(mat_type, MATBAIJ) || !strcmp(mat_type, MATMPIBAIJ))
        {
            ierr = MatCreateBAIJ(PETSC_COMM_WORLD, NDIM, NDIM * num_local_nodes, NDIM * num_local_nodes,
                                 PETSC_DETERMINE, PETSC_DETERMINE, 0, num_local_nodes ? &d_nnz[0] : NULL, 0,
                                 num_local_nodes ? &o_nnz[0] : NULL, &A);
            IBTK_CHKERRQ(ierr);
        }
        else if (!strcmp(mat_type, MATAIJ) || !strcmp(mat_type, MATMPIAIJ))
        {
            std::vector<int> d_nnz_unblocked(NDIM * d_nnz.size()), o_nnz_unblocked(NDIM * o_nnz.size());
            for (unsigned int k = 0; k < d_nnz.size(); ++k)
            {
                for (unsigned int d = 0; d < NDIM; ++d)
                {
                    d_nnz_unblocked[NDIM * k + d] = NDIM * d_nnz[k];
                    o_nnz_unblocked[NDIM * k + d] = NDIM * o_nnz[k];
                }
            }
            ierr = MatCreateAIJ(PETSC_COMM_WORLD, NDIM * num_local_nodes, NDIM * num_local_nodes, PETSC_DETERMINE,
                                PETSC_DETERMINE, 0, num_local_nodes ? &d_nnz_unblocked[0] : NULL, 0,
                                num_local_nodes ? &o_nnz_unblocked[0] : NULL, &A);
            IBTK_CHKERRQ(ierr);
        }
        else
        {
            TBOX_ERROR(d_object_name + "::getLagrangianForceJacobian()."
                       << "Matrix of the type " << mat_type << " given. Supported types are " << MATSHELL << "/"
                       << MATMFFD << " , " << MATBAIJ << "/" << MATMPIBAIJ << " , " << MATAIJ << "/" << MATMPIAIJ
                       << std::endl);
        }
        ierr = MatSetBlockSize(A, NDIM);
        IBTK_CHKERRQ(ierr);
        d_ib_force_fcn->computeLagrangianForceJacobian(A, MAT_FINAL_ASSEMBLY, 1.0, (*X_LE_data)[finest_ln], 0.0,
                                                       Pointer<IBTK::LData>(NULL), d_hierarchy, finest_ln, d_half_time,
                                                       d_l_data_manager);
    }
    return;
} // getLagrangianForceJacobian

void IBMethod::spreadForce(const int f_data_idx,
                           RobinPhysBdryPatchStrategy* f_phys_bdry_op,
                           const std::vector<Pointer<RefineSchedule<NDIM> > >& f_prolongation_scheds,
                           const double data_time)
{
    std::vector<Pointer<LData> >* F_data, *X_LE_data;
    bool* F_needs_ghost_fill, *X_LE_needs_ghost_fill;
    getForceData(&F_data, &F_needs_ghost_fill, data_time);
    getLECouplingPositionData(&X_LE_data, &X_LE_needs_ghost_fill, data_time);
    resetAnchorPointValues(*F_data,
                           /*coarsest_ln*/ 0,
                           /*finest_ln*/ d_hierarchy->getFinestLevelNumber());
    d_l_data_manager->spread(f_data_idx, *F_data, *X_LE_data, f_phys_bdry_op, f_prolongation_scheds, data_time,
                             *F_needs_ghost_fill, *X_LE_needs_ghost_fill);
    *F_needs_ghost_fill = false;
    *X_LE_needs_ghost_fill = false;
    return;
} // spreadForce

void IBMethod::spreadLinearizedForce(const int f_data_idx,
                                     RobinPhysBdryPatchStrategy* f_phys_bdry_op,
                                     const std::vector<Pointer<RefineSchedule<NDIM> > >& f_prolongation_scheds,
                                     const double data_time)
{
    std::vector<Pointer<LData> >* F_jac_data, *X_LE_data;
    bool* F_jac_needs_ghost_fill, *X_LE_needs_ghost_fill;
    getLinearizedForceData(&F_jac_data, &F_jac_needs_ghost_fill);
    getLECouplingPositionData(&X_LE_data, &X_LE_needs_ghost_fill, data_time);
    resetAnchorPointValues(*F_jac_data,
                           /*coarsest_ln*/ 0,
                           /*finest_ln*/ d_hierarchy->getFinestLevelNumber());
    d_l_data_manager->spread(f_data_idx, *F_jac_data, *X_LE_data, f_phys_bdry_op, f_prolongation_scheds, data_time,
                             *F_jac_needs_ghost_fill, *X_LE_needs_ghost_fill);
    *F_jac_needs_ghost_fill = false;
    *X_LE_needs_ghost_fill = false;
    return;
} // spreadLinearizedForce

void IBMethod::constructInterpOp(Mat& J,
                                 void (*spread_fnc)(const double, double*),
                                 const int stencil_width,
                                 const std::vector<int>& num_dofs_per_proc,
                                 const int dof_index_idx)
{
    int ierr;
    if (J)
    {
        ierr = MatDestroy(&J);
        IBTK_CHKERRQ(ierr);
    }

    // Get the "frozen" position for Lagrangian structure
    std::vector<Pointer<LData> >* X_LE_data;
    bool* X_LE_needs_ghost_fill;
    getLECouplingPositionData(&X_LE_data, &X_LE_needs_ghost_fill, d_half_time);

    // Build the Jacobian matrix.
    const int finest_ln = d_hierarchy->getFinestLevelNumber();
    Pointer<PatchLevel<NDIM> > finest_level = d_hierarchy->getPatchLevel(finest_ln);
    Vec X_vec = (*X_LE_data)[finest_ln]->getVec();
    PETScMatUtilities::constructPatchLevelSCInterpOp(J, spread_fnc, stencil_width, X_vec, num_dofs_per_proc,
                                                     dof_index_idx, finest_level);

    return;

} // getInterpOperator

void IBMethod::computeLagrangianFluidSource(const double data_time)
{
    if (!d_ib_source_fcn) return;
    const int coarsest_ln = 0;
    const int finest_ln = d_hierarchy->getFinestLevelNumber();
    for (int ln = coarsest_ln; ln <= finest_ln; ++ln)
    {
        if (d_n_src[ln] == 0) continue;
        std::fill(d_Q_src[ln].begin(), d_Q_src[ln].end(), 0.0);
        d_ib_source_fcn->computeSourceStrengths(d_Q_src[ln], d_hierarchy, ln, data_time, d_l_data_manager);
    }
    return;
} // computeLagrangianFluidSource

void IBMethod::spreadFluidSource(const int q_data_idx,
                                 const std::vector<Pointer<RefineSchedule<NDIM> > >& /*q_prolongation_scheds*/,
                                 const double data_time)
{
    if (!d_ib_source_fcn) return;

    const int coarsest_ln = 0;
    const int finest_ln = d_hierarchy->getFinestLevelNumber();

    // Get the present source locations.
    std::vector<Pointer<LData> >* X_data;
    bool* X_needs_ghost_fill;
    getLECouplingPositionData(&X_data, &X_needs_ghost_fill, data_time);
    for (int ln = coarsest_ln; ln <= finest_ln; ++ln)
    {
        if (d_n_src[ln] == 0) continue;
        d_ib_source_fcn->getSourceLocations(d_X_src[ln], d_r_src[ln], (*X_data)[ln], d_hierarchy, ln, data_time,
                                            d_l_data_manager);
    }

    // Spread the sources/sinks onto the Cartesian grid.
    const IndexUtilities indexer(d_hierarchy->getGridGeometry());
    for (int ln = coarsest_ln; ln <= finest_ln; ++ln)
    {
        if (d_n_src[ln] == 0) continue;
#if !defined(NDEBUG)
        TBOX_ASSERT(ln == d_hierarchy->getFinestLevelNumber());
#endif
        Pointer<PatchLevel<NDIM> > level = d_hierarchy->getPatchLevel(ln);
        for (PatchLevel<NDIM>::Iterator p(level); p; p++)
        {
            Pointer<Patch<NDIM> > patch = level->getPatch(p());
            const Box<NDIM>& patch_box = patch->getBox();
            const Index<NDIM>& patch_lower = patch_box.lower();
            const Index<NDIM>& patch_upper = patch_box.upper();
            const Pointer<CartesianPatchGeometry<NDIM> > pgeom = patch->getPatchGeometry();
            const double* const xLower = pgeom->getXLower();
            const double* const xUpper = pgeom->getXUpper();
            const double* const dx = pgeom->getDx();
            const Pointer<CellData<NDIM, double> > q_data = patch->getPatchData(q_data_idx);
            for (int n = 0; n < d_n_src[ln]; ++n)
            {
                // The source radius must be an integer multiple of the grid
                // spacing.
                boost::array<double, NDIM> r;
                for (unsigned int d = 0; d < NDIM; ++d)
                {
                    r[d] = std::max(std::floor(d_r_src[ln][n] / dx[d] + 0.5), 2.0) * dx[d];
                }

                // Determine the approximate source stencil box.
                const Index<NDIM> i_center = indexer.getCellIndexGlobal(d_X_src[ln][n], dx);
                Box<NDIM> stencil_box(i_center, i_center);
                for (unsigned int d = 0; d < NDIM; ++d)
                {
                    stencil_box.grow(d, static_cast<int>(r[d] / dx[d]) + 1);
                }

                // Spread the source strength onto the Cartesian grid.
                for (Box<NDIM>::Iterator b(patch_box * stencil_box); b; b++)
                {
                    const Index<NDIM>& i = b();
                    double wgt = 1.0;
                    for (unsigned int d = 0; d < NDIM; ++d)
                    {
                        const double X_center = xLower[d] + dx[d] * (static_cast<double>(i(d) - patch_lower(d)) + 0.5);
                        wgt *= cos_kernel(X_center - d_X_src[ln][n][d], r[d]);
                    }
                    (*q_data)(i) += d_Q_src[ln][n] * wgt;
                }
            }
        }
    }

    // Compute the net inflow into the computational domain.
    const int wgt_idx = getHierarchyMathOps()->getCellWeightPatchDescriptorIndex();
    PatchCellDataOpsReal<NDIM, double> patch_cc_data_ops;
    double Q_sum = 0.0;
    double Q_max = 0.0;
    for (int ln = coarsest_ln; ln <= finest_ln; ++ln)
    {
        Q_sum = std::accumulate(d_Q_src[ln].begin(), d_Q_src[ln].end(), Q_sum);
        for (unsigned int k = 0; k < d_Q_src[ln].size(); ++k)
        {
            Q_max = std::max(Q_max, std::abs(d_Q_src[ln][k]));
        }
    }
    const double q_total = getPressureHierarchyDataOps()->integral(q_data_idx, wgt_idx);
    if (std::abs(q_total - Q_sum) > 1.0e-12 && std::abs(q_total - Q_sum) / std::max(Q_max, 1.0) > 1.0e-12)
    {
#if (NDIM == 2)
        TBOX_ERROR(d_object_name << "::spreadFluidSource():\n"
                                 << "  Lagrangian and Eulerian source/sink strengths are inconsistent:\n"
                                 << "    Sum_{i,j} q_{i,j} h^2     = " << q_total << "\n"
                                 << "    Sum_{l=1,...,n_src} Q_{l} = " << Q_sum << "\n");
#endif
#if (NDIM == 3)
        TBOX_ERROR(d_object_name << "::spreadFluidSource():\n"
                                 << "  Lagrangian and Eulerian source/sink strengths are inconsistent:\n"
                                 << "    Sum_{i,j,k} q_{i,j,k} h^3 = " << q_total << "\n"
                                 << "    Sum_{l=1,...,n_src} Q_{l} = " << Q_sum << "\n");
#endif
    }

    // Balance the net inflow/outflow with outflow/inflow along the upper/lower
    // boundaries of the computational domain (if needed).
    if (d_normalize_source_strength)
    {
        Pointer<CartesianGridGeometry<NDIM> > grid_geom = d_hierarchy->getGridGeometry();
        TBOX_ASSERT(grid_geom->getDomainIsSingleBox());
        const Box<NDIM> domain_box = grid_geom->getPhysicalDomain()[0];
        const double* const dx_coarsest = grid_geom->getDx();
        Box<NDIM> interior_box = domain_box;
        for (unsigned int d = 0; d < NDIM - 1; ++d)
        {
            interior_box.grow(d, -1);
        }
        BoxList<NDIM> bdry_boxes;
        bdry_boxes.removeIntersections(domain_box, interior_box);
        double vol = static_cast<double>(bdry_boxes.getTotalSizeOfBoxes());
        for (unsigned int d = 0; d < NDIM; ++d)
        {
            vol *= dx_coarsest[d];
        }
        const double q_norm = -q_total / vol;
        for (int ln = coarsest_ln; ln <= finest_ln; ++ln)
        {
            Pointer<PatchLevel<NDIM> > level = d_hierarchy->getPatchLevel(ln);
            BoxList<NDIM> level_bdry_boxes(bdry_boxes);
            level_bdry_boxes.refine(level->getRatio());
            for (PatchLevel<NDIM>::Iterator p(level); p; p++)
            {
                Pointer<Patch<NDIM> > patch = level->getPatch(p());
                const Box<NDIM>& patch_box = patch->getBox();
                const Pointer<CellData<NDIM, double> > q_data = patch->getPatchData(q_data_idx);
                for (BoxList<NDIM>::Iterator blist(level_bdry_boxes); blist; blist++)
                {
                    for (Box<NDIM>::Iterator b(blist() * patch_box); b; b++)
                    {
                        (*q_data)(b()) += q_norm;
                    }
                }
            }
        }
        const double integral_q = getPressureHierarchyDataOps()->integral(q_data_idx, wgt_idx);
        if (std::abs(integral_q) > 1.0e-10 * std::max(1.0, getPressureHierarchyDataOps()->maxNorm(q_data_idx, wgt_idx)))
        {
            TBOX_ERROR(d_object_name << "::spreadFluidSource():\n"
                                     << "  ``external' source/sink does not correctly offset net "
                                        "inflow/outflow into domain.\n"
                                     << "  integral{q} = " << integral_q << " != 0.\n");
        }
    }
    return;
} // spreadFluidSource

void IBMethod::interpolatePressure(int p_data_idx,
                                   const std::vector<Pointer<CoarsenSchedule<NDIM> > >& /*p_synch_scheds*/,
                                   const std::vector<Pointer<RefineSchedule<NDIM> > >& /*p_ghost_fill_scheds*/,
                                   const double data_time)
{
    if (!d_ib_source_fcn) return;

    const int coarsest_ln = 0;
    const int finest_ln = d_hierarchy->getFinestLevelNumber();

    // Get the present source locations.
    std::vector<Pointer<LData> >* X_data;
    bool* X_needs_ghost_fill;
    getLECouplingPositionData(&X_data, &X_needs_ghost_fill, data_time);

    // Compute the normalization pressure (if needed).
    double p_norm = 0.0;
    if (d_normalize_source_strength)
    {
        const int wgt_idx = getHierarchyMathOps()->getCellWeightPatchDescriptorIndex();
        Pointer<CartesianGridGeometry<NDIM> > grid_geom = d_hierarchy->getGridGeometry();
#if !defined(NDEBUG)
        TBOX_ASSERT(grid_geom->getDomainIsSingleBox());
#endif
        const Box<NDIM> domain_box = grid_geom->getPhysicalDomain()[0];
        Box<NDIM> interior_box = domain_box;
        for (unsigned int d = 0; d < NDIM - 1; ++d)
        {
            interior_box.grow(d, -1);
        }
        BoxList<NDIM> bdry_boxes;
        bdry_boxes.removeIntersections(domain_box, interior_box);
        double vol = 0.0;
        for (int ln = coarsest_ln; ln <= finest_ln; ++ln)
        {
            Pointer<PatchLevel<NDIM> > level = d_hierarchy->getPatchLevel(ln);
            BoxList<NDIM> level_bdry_boxes(bdry_boxes);
            level_bdry_boxes.refine(level->getRatio());
            for (PatchLevel<NDIM>::Iterator p(level); p; p++)
            {
                Pointer<Patch<NDIM> > patch = level->getPatch(p());
                const Box<NDIM>& patch_box = patch->getBox();
                const Pointer<CellData<NDIM, double> > p_data = patch->getPatchData(p_data_idx);
                const Pointer<CellData<NDIM, double> > wgt_data = patch->getPatchData(wgt_idx);
                for (BoxList<NDIM>::Iterator blist(level_bdry_boxes); blist; blist++)
                {
                    for (Box<NDIM>::Iterator b(blist() * patch_box); b; b++)
                    {
                        const Index<NDIM>& i = b();
                        p_norm += (*p_data)(i) * (*wgt_data)(i);
                        vol += (*wgt_data)(i);
                    }
                }
            }
        }
        SAMRAI_MPI::sumReduction(&p_norm, 1);
        SAMRAI_MPI::sumReduction(&vol, 1);
        p_norm /= vol;
    }

    // Reset the values of P_src.
    for (int ln = coarsest_ln; ln <= finest_ln; ++ln)
    {
        std::fill(d_P_src[ln].begin(), d_P_src[ln].end(), 0.0);
    }

    // Compute the mean pressure at the sources/sinks associated with each level
    // of the Cartesian grid.
    for (int ln = coarsest_ln; ln <= finest_ln; ++ln)
    {
        if (d_n_src[ln] == 0) continue;
        Pointer<PatchLevel<NDIM> > level = d_hierarchy->getPatchLevel(ln);
        const IndexUtilities indexer(level->getGridGeometry());
        for (PatchLevel<NDIM>::Iterator p(level); p; p++)
        {
            Pointer<Patch<NDIM> > patch = level->getPatch(p());
            const Box<NDIM>& patch_box = patch->getBox();
            const Index<NDIM>& patch_lower = patch_box.lower();
            const Pointer<CartesianPatchGeometry<NDIM> > pgeom = patch->getPatchGeometry();
            const double* const xLower = pgeom->getXLower();
            const double* const dx = pgeom->getDx();
            const Pointer<CellData<NDIM, double> > p_data = patch->getPatchData(p_data_idx);
            for (int n = 0; n < d_n_src[ln]; ++n)
            {
                // The source radius must be an integer multiple of the grid
                // spacing.
                boost::array<double, NDIM> r;
                for (unsigned int d = 0; d < NDIM; ++d)
                {
                    r[d] = std::max(std::floor(d_r_src[ln][n] / dx[d] + 0.5), 2.0) * dx[d];
                }

                // Determine the approximate source stencil box.
                const Index<NDIM> i_center = indexer.getCellIndexGlobal(d_X_src[ln][n], dx);
                Box<NDIM> stencil_box(i_center, i_center);
                for (unsigned int d = 0; d < NDIM; ++d)
                {
                    stencil_box.grow(d, static_cast<int>(r[d] / dx[d]) + 1);
                }

                // Interpolate the pressure from the Cartesian grid.
                for (Box<NDIM>::Iterator b(patch_box * stencil_box); b; b++)
                {
                    const Index<NDIM>& i = b();
                    double wgt = 1.0;
                    for (unsigned int d = 0; d < NDIM; ++d)
                    {
                        const double X_center = xLower[d] + dx[d] * (static_cast<double>(i(d) - patch_lower(d)) + 0.5);
                        wgt *= cos_kernel(X_center - d_X_src[ln][n][d], r[d]) * dx[d];
                    }
                    d_P_src[ln][n] += (*p_data)(i)*wgt;
                }
            }
        }
        SAMRAI_MPI::sumReduction(&d_P_src[ln][0], static_cast<int>(d_P_src[ln].size()));
        std::transform(d_P_src[ln].begin(), d_P_src[ln].end(), d_P_src[ln].begin(),
                       std::bind2nd(std::plus<double>(), -p_norm));

        // Update the pressures stored by the Lagrangian source strategy.
        d_ib_source_fcn->setSourcePressures(d_P_src[ln], d_hierarchy, ln, data_time, d_l_data_manager);
    }
    return;
} // interpolatePressure

void IBMethod::postprocessData()
{
    if (!d_post_processor) return;

    VariableDatabase<NDIM>* var_db = VariableDatabase<NDIM>::getDatabase();
    const int u_current_idx =
        var_db->mapVariableAndContextToIndex(d_ib_solver->getVelocityVariable(), d_ib_solver->getCurrentContext());
    const int p_current_idx =
        var_db->mapVariableAndContextToIndex(d_ib_solver->getPressureVariable(), d_ib_solver->getCurrentContext());
    const int f_current_idx =
        var_db->mapVariableAndContextToIndex(d_ib_solver->getBodyForceVariable(), d_ib_solver->getCurrentContext());

    const double current_time = d_ib_solver->getIntegratorTime();
    const int coarsest_ln = 0;
    const int finest_ln = d_hierarchy->getFinestLevelNumber();
    Pointer<CartesianGridGeometry<NDIM> > grid_geom = d_hierarchy->getGridGeometry();

    // Initialize data on each level of the patch hierarchy.
    std::vector<Pointer<LData> > X_data(finest_ln + 1);
    std::vector<Pointer<LData> > F_data(finest_ln + 1);
    std::vector<Pointer<LData> > U_data(finest_ln + 1);
    for (int ln = coarsest_ln; ln <= finest_ln; ++ln)
    {
        if (!d_l_data_manager->levelContainsLagrangianData(ln)) continue;
        X_data[ln] = d_l_data_manager->getLData(LDataManager::POSN_DATA_NAME, ln);
        U_data[ln] = d_l_data_manager->getLData(LDataManager::VEL_DATA_NAME, ln);
        F_data[ln] = d_l_data_manager->getLData("F", ln);
    }

    // Perform the user-defined post-processing.
    d_post_processor->postprocessData(u_current_idx, p_current_idx, f_current_idx, F_data, X_data, U_data, d_hierarchy,
                                      coarsest_ln, finest_ln, current_time, this);
    return;
} // postprocessData

void IBMethod::initializePatchHierarchy(Pointer<PatchHierarchy<NDIM> > hierarchy,
                                        Pointer<GriddingAlgorithm<NDIM> > gridding_alg,
                                        int u_data_idx,
                                        const std::vector<Pointer<CoarsenSchedule<NDIM> > >& u_synch_scheds,
                                        const std::vector<Pointer<RefineSchedule<NDIM> > >& u_ghost_fill_scheds,
                                        int integrator_step,
                                        double init_data_time,
                                        bool initial_time)
{
    // Cache pointers to the patch hierarchy and gridding algorithm.
    d_hierarchy = hierarchy;
    d_gridding_alg = gridding_alg;

    // Lookup the range of hierarchy levels.
    const int coarsest_ln = 0;
    const int finest_ln = d_hierarchy->getFinestLevelNumber();

    // Initialize various Lagrangian data objects.
    if (initial_time)
    {
        // Initialize the interpolated velocity field.
        std::vector<Pointer<LData> > X_data(finest_ln + 1);
        std::vector<Pointer<LData> > U_data(finest_ln + 1);
        for (int ln = coarsest_ln; ln <= finest_ln; ++ln)
        {
            if (!d_l_data_manager->levelContainsLagrangianData(ln)) continue;
            X_data[ln] = d_l_data_manager->getLData(LDataManager::POSN_DATA_NAME, ln);
            U_data[ln] = d_l_data_manager->getLData(LDataManager::VEL_DATA_NAME, ln);
        }
        d_l_data_manager->interp(u_data_idx, U_data, X_data, u_synch_scheds, u_ghost_fill_scheds, init_data_time);
        resetAnchorPointValues(U_data, coarsest_ln, finest_ln);

        // Initialize source/sink data.
        for (int ln = coarsest_ln; ln <= finest_ln; ++ln)
        {
            if (d_ib_source_fcn)
            {
                d_ib_source_fcn->initializeLevelData(d_hierarchy, ln, init_data_time, initial_time, d_l_data_manager);
                d_n_src[ln] = d_ib_source_fcn->getNumSources(d_hierarchy, ln, init_data_time, d_l_data_manager);
                d_X_src[ln].resize(d_n_src[ln], Point::Constant(std::numeric_limits<double>::quiet_NaN()));
                d_r_src[ln].resize(d_n_src[ln], std::numeric_limits<double>::quiet_NaN());
                d_P_src[ln].resize(d_n_src[ln], std::numeric_limits<double>::quiet_NaN());
                d_Q_src[ln].resize(d_n_src[ln], std::numeric_limits<double>::quiet_NaN());
                d_ib_source_fcn->getSourceLocations(d_X_src[ln], d_r_src[ln], X_data[ln], d_hierarchy, ln,
                                                    init_data_time, d_l_data_manager);
            }
        }
    }

    // Initialize the instrumentation data.
    d_instrument_panel->initializeHierarchyIndependentData(d_hierarchy, d_l_data_manager);
    if (d_instrument_panel->isInstrumented())
    {
        d_instrument_panel->initializeHierarchyDependentData(d_hierarchy, d_l_data_manager, integrator_step,
                                                             init_data_time);
        if (d_total_flow_volume.empty())
        {
            d_total_flow_volume.resize(d_instrument_panel->getFlowValues().size(), 0.0);
        }
    }

    // Indicate that the force and source strategies need to be re-initialized.
    d_ib_force_fcn_needs_init = true;
    d_ib_source_fcn_needs_init = true;

    // Deallocate any previously allocated Jacobian data structures.
    if (d_force_jac)
    {
        PetscErrorCode ierr;
        ierr = MatDestroy(&d_force_jac);
        IBTK_CHKERRQ(ierr);
    }
    return;
} // initializePatchHierarchy

void IBMethod::registerLoadBalancer(Pointer<LoadBalancer<NDIM> > load_balancer, int workload_data_idx)
{
#if !defined(NDEBUG)
    TBOX_ASSERT(load_balancer);
#endif
    d_load_balancer = load_balancer;
    d_workload_idx = workload_data_idx;
    d_l_data_manager->registerLoadBalancer(load_balancer, workload_data_idx);
    return;
} // registerLoadBalancer

void IBMethod::updateWorkloadEstimates(Pointer<PatchHierarchy<NDIM> > /*hierarchy*/, int /*workload_data_idx*/)
{
    d_l_data_manager->updateWorkloadEstimates();
    return;
} // updateWorkloadEstimates

void IBMethod::beginDataRedistribution(Pointer<PatchHierarchy<NDIM> > /*hierarchy*/,
                                       Pointer<GriddingAlgorithm<NDIM> > /*gridding_alg*/)
{
    d_l_data_manager->beginDataRedistribution();
    return;
} // beginDataRedistribution

void IBMethod::endDataRedistribution(Pointer<PatchHierarchy<NDIM> > hierarchy,
                                     Pointer<GriddingAlgorithm<NDIM> > /*gridding_alg*/)
{
    d_l_data_manager->endDataRedistribution();

    // Look up the re-distributed Lagrangian position data.
    std::vector<Pointer<LData> > X_data(hierarchy->getFinestLevelNumber() + 1);
    for (int ln = 0; ln <= hierarchy->getFinestLevelNumber(); ++ln)
    {
        if (!d_l_data_manager->levelContainsLagrangianData(ln)) continue;
        X_data[ln] = d_l_data_manager->getLData(LDataManager::POSN_DATA_NAME, ln);
    }

    // Compute the set of local anchor points.
    static const double eps = 2.0 * sqrt(std::numeric_limits<double>::epsilon());
    Pointer<CartesianGridGeometry<NDIM> > grid_geom = hierarchy->getGridGeometry();
    const double* const grid_x_lower = grid_geom->getXLower();
    const double* const grid_x_upper = grid_geom->getXUpper();
    const IntVector<NDIM>& periodic_shift = grid_geom->getPeriodicShift();
    for (int ln = 0; ln <= hierarchy->getFinestLevelNumber(); ++ln)
    {
        d_anchor_point_local_idxs[ln].clear();
        if (!d_l_data_manager->levelContainsLagrangianData(ln)) continue;

        const Pointer<LMesh> mesh = d_l_data_manager->getLMesh(ln);
        const std::vector<LNode*>& local_nodes = mesh->getLocalNodes();
        for (std::vector<LNode*>::const_iterator cit = local_nodes.begin(); cit != local_nodes.end(); ++cit)
        {
            const LNode* const node_idx = *cit;
            const IBAnchorPointSpec* const anchor_point_spec = node_idx->getNodeDataItem<IBAnchorPointSpec>();
            if (anchor_point_spec)
            {
                d_anchor_point_local_idxs[ln].insert(node_idx->getLocalPETScIndex());
            }
        }

        const boost::multi_array_ref<double, 2>& X_array = *(X_data[ln]->getLocalFormVecArray());
        for (int i = 0; i < static_cast<int>(X_data[ln]->getLocalNodeCount()); ++i)
        {
            for (int d = 0; d < NDIM; ++d)
            {
                if ((periodic_shift[d] == 0) &&
                    (X_array[i][d] <= grid_x_lower[d] + eps || X_array[i][d] >= grid_x_upper[d] - eps))
                {
                    d_anchor_point_local_idxs[ln].insert(i);
                    break;
                }
            }
        }
        X_data[ln]->restoreArrays();
    }

    // Indicate that the force and source strategies need to be re-initialized.
    d_ib_force_fcn_needs_init = true;
    d_ib_source_fcn_needs_init = true;
    return;
} // endDataRedistribution

void IBMethod::initializeLevelData(Pointer<BasePatchHierarchy<NDIM> > hierarchy,
                                   int level_number,
                                   double init_data_time,
                                   bool can_be_refined,
                                   bool initial_time,
                                   Pointer<BasePatchLevel<NDIM> > old_level,
                                   bool allocate_data)
{
    const int finest_hier_level = hierarchy->getFinestLevelNumber();
    d_l_data_manager->setPatchHierarchy(hierarchy);
    d_l_data_manager->setPatchLevels(0, finest_hier_level);
    d_l_data_manager->initializeLevelData(hierarchy, level_number, init_data_time, can_be_refined, initial_time,
                                          old_level, allocate_data);
    if (initial_time && d_l_data_manager->levelContainsLagrangianData(level_number))
    {
        Pointer<LData> F_data = d_l_data_manager->createLData("F", level_number, NDIM, /*manage_data*/ true);
    }
    if (d_load_balancer && d_l_data_manager->levelContainsLagrangianData(level_number))
    {
        d_load_balancer->setWorkloadPatchDataIndex(d_workload_idx, level_number);
        d_l_data_manager->updateWorkloadEstimates(level_number, level_number);
    }
    return;
} // initializeLevelData

void IBMethod::resetHierarchyConfiguration(Pointer<BasePatchHierarchy<NDIM> > hierarchy,
                                           int coarsest_level,
                                           int finest_level)
{
    const int finest_hier_level = hierarchy->getFinestLevelNumber();
    d_l_data_manager->setPatchHierarchy(hierarchy);
    d_l_data_manager->setPatchLevels(0, finest_hier_level);
    d_l_data_manager->resetHierarchyConfiguration(hierarchy, coarsest_level, finest_level);

    // If we have added or removed a level, resize the anchor point vectors.
    d_anchor_point_local_idxs.clear();
    d_anchor_point_local_idxs.resize(finest_hier_level + 1);

    // If we have added or removed a level, resize the source/sink data vectors.
    d_X_src.resize(finest_hier_level + 1);
    d_r_src.resize(finest_hier_level + 1);
    d_P_src.resize(finest_hier_level + 1);
    d_Q_src.resize(finest_hier_level + 1);
    d_n_src.resize(finest_hier_level + 1, 0);
    return;
} // resetHierarchyConfiguration

void IBMethod::applyGradientDetector(Pointer<BasePatchHierarchy<NDIM> > base_hierarchy,
                                     int level_number,
                                     double error_data_time,
                                     int tag_index,
                                     bool initial_time,
                                     bool uses_richardson_extrapolation_too)
{
    Pointer<PatchHierarchy<NDIM> > hierarchy = base_hierarchy;
#if !defined(NDEBUG)
    TBOX_ASSERT(hierarchy);
    TBOX_ASSERT((level_number >= 0) && (level_number <= hierarchy->getFinestLevelNumber()));
    TBOX_ASSERT(hierarchy->getPatchLevel(level_number));
#endif
    Pointer<PatchLevel<NDIM> > level = hierarchy->getPatchLevel(level_number);

    // Tag cells that contain Lagrangian nodes.
    d_l_data_manager->applyGradientDetector(hierarchy, level_number, error_data_time, tag_index, initial_time,
                                            uses_richardson_extrapolation_too);

    // Tag cells where the Cartesian source/sink strength is nonzero.
    if (d_ib_source_fcn && !initial_time && hierarchy->finerLevelExists(level_number))
    {
        Pointer<CartesianGridGeometry<NDIM> > grid_geom = hierarchy->getGridGeometry();
        if (!grid_geom->getDomainIsSingleBox()) TBOX_ERROR("physical domain must be a single box...\n");
        const double* const dx = grid_geom->getDx();
        const IndexUtilities indexer(grid_geom);

        const int finer_level_number = level_number + 1;
        Pointer<PatchLevel<NDIM> > finer_level = hierarchy->getPatchLevel(finer_level_number);
        for (int n = 0; n < d_n_src[finer_level_number]; ++n)
        {
            boost::array<double, NDIM> dx_finer;
            for (unsigned int d = 0; d < NDIM; ++d)
            {
                dx_finer[d] = dx[d] / static_cast<double>(finer_level->getRatio()(d));
            }

            // The source radius must be an integer multiple of the grid
            // spacing.
            boost::array<double, NDIM> r;
            for (unsigned int d = 0; d < NDIM; ++d)
            {
                r[d] = std::max(std::floor(d_r_src[finer_level_number][n] / dx_finer[d] + 0.5), 2.0) * dx_finer[d];
            }

            // Determine the approximate source stencil box.
<<<<<<< HEAD
            const Index<NDIM> i_center = IndexUtilities::getCellIndex(d_X_src[finer_level_number][n], xLower, xUpper,
                                                                      dx_finer.data(), lower, upper);
=======
            const Index<NDIM> i_center = indexer.getCellIndexGlobal(
                d_X_src[finer_level_number][n], dx_finer.data());
>>>>>>> d571c828
            Box<NDIM> stencil_box(i_center, i_center);
            for (unsigned int d = 0; d < NDIM; ++d)
            {
                stencil_box.grow(d, static_cast<int>(r[d] / dx_finer[d]) + 1);
            }
            const Box<NDIM> coarsened_stencil_box =
                Box<NDIM>::coarsen(stencil_box, finer_level->getRatioToCoarserLevel());
            for (PatchLevel<NDIM>::Iterator p(level); p; p++)
            {
                Pointer<Patch<NDIM> > patch = level->getPatch(p());
                Pointer<CellData<NDIM, int> > tags_data = patch->getPatchData(tag_index);
                tags_data->fillAll(1, coarsened_stencil_box);
            }
        }
    }
    return;
} // applyGradientDetector

void IBMethod::putToDatabase(Pointer<Database> db)
{
    db->putInteger("IB_METHOD_VERSION", IB_METHOD_VERSION);
    db->putString("d_interp_kernel_fcn", d_interp_kernel_fcn);
    db->putString("d_spread_kernel_fcn", d_spread_kernel_fcn);
    db->putIntegerArray("d_ghosts", d_ghosts, NDIM);
    const std::vector<std::string>& instrument_names = IBInstrumentationSpec::getInstrumentNames();
    if (!instrument_names.empty())
    {
        const int instrument_names_sz = static_cast<int>(instrument_names.size());
        db->putInteger("instrument_names_sz", instrument_names_sz);
        db->putStringArray("instrument_names", &instrument_names[0], instrument_names_sz);
    }
    const int d_total_flow_volume_sz = static_cast<int>(d_total_flow_volume.size());
    db->putInteger("d_total_flow_volume_sz", d_total_flow_volume_sz);
    if (!d_total_flow_volume.empty())
    {
        db->putDoubleArray("d_total_flow_volume", &d_total_flow_volume[0], d_total_flow_volume_sz);
    }
    const int finest_hier_level = d_hierarchy->getFinestLevelNumber();
    db->putInteger("finest_hier_level", finest_hier_level);
    db->putIntegerArray("d_n_src", &d_n_src[0], finest_hier_level + 1);
    for (int ln = 0; ln <= finest_hier_level; ++ln)
    {
        for (int n = 0; n < d_n_src[ln]; ++n)
        {
            std::ostringstream id_stream;
            id_stream << ln << "_" << n;
            const std::string id_string = id_stream.str();
            db->putDoubleArray("d_X_src_" + id_string, &d_X_src[ln][n][0], NDIM);
            db->putDouble("d_r_src_" + id_string, d_r_src[ln][n]);
            db->putDouble("d_P_src_" + id_string, d_P_src[ln][n]);
            db->putDouble("d_Q_src_" + id_string, d_Q_src[ln][n]);
        }
    }
    db->putBool("d_normalize_source_strength", d_normalize_source_strength);
    return;
} // putToDatabase

/////////////////////////////// PROTECTED ////////////////////////////////////

void IBMethod::getPositionData(std::vector<Pointer<LData> >** X_data, bool** X_needs_ghost_fill, double data_time)
{

    if (MathUtilities<double>::equalEps(data_time, d_current_time))
    {
        *X_data = &d_X_current_data;
        *X_needs_ghost_fill = &d_X_current_needs_ghost_fill;
    }
    else if (MathUtilities<double>::equalEps(data_time, d_half_time))
    {
        *X_data = &d_X_half_data;
        *X_needs_ghost_fill = &d_X_half_needs_ghost_fill;
    }
    else if (MathUtilities<double>::equalEps(data_time, d_new_time))
    {
        *X_data = &d_X_new_data;
        *X_needs_ghost_fill = &d_X_new_needs_ghost_fill;
    }
    return;
} // getPositionData

void IBMethod::getLinearizedPositionData(std::vector<Pointer<LData> >** X_jac_data, bool** X_jac_needs_ghost_fill)
{
    const int coarsest_ln = 0;
    const int finest_ln = d_hierarchy->getFinestLevelNumber();
    for (int ln = coarsest_ln; ln <= finest_ln; ++ln)
    {
        if (!d_l_data_manager->levelContainsLagrangianData(ln)) continue;
        if (!d_X_jac_data[ln])
        {
            d_X_jac_data[ln] = d_l_data_manager->createLData("X_jac", ln, NDIM);
            d_X_jac_needs_ghost_fill = true;
        }
    }
    *X_jac_data = &d_X_jac_data;
    *X_jac_needs_ghost_fill = &d_X_jac_needs_ghost_fill;
    return;
} // getLinearizedPositionData

void IBMethod::getLECouplingPositionData(std::vector<Pointer<LData> >** X_LE_data,
                                         bool** X_LE_needs_ghost_fill,
                                         double data_time)
{
    if (!d_use_fixed_coupling_ops)
    {
        getPositionData(X_LE_data, X_LE_needs_ghost_fill, data_time);
        return;
    }

    if (MathUtilities<double>::equalEps(data_time, d_current_time))
    {
        *X_LE_data = &d_X_current_data;
        *X_LE_needs_ghost_fill = &d_X_current_needs_ghost_fill;
    }
    else if (MathUtilities<double>::equalEps(data_time, d_half_time))
    {
        *X_LE_data = &d_X_LE_half_data;
        *X_LE_needs_ghost_fill = &d_X_LE_half_needs_ghost_fill;
    }
    else if (MathUtilities<double>::equalEps(data_time, d_new_time))
    {
        *X_LE_data = &d_X_LE_new_data;
        *X_LE_needs_ghost_fill = &d_X_LE_new_needs_ghost_fill;
    }
    return;
} // getLECouplingPositionData

void IBMethod::getVelocityData(std::vector<Pointer<LData> >** U_data, double data_time)
{

    if (MathUtilities<double>::equalEps(data_time, d_current_time))
    {
        *U_data = &d_U_current_data;
    }
    else if (MathUtilities<double>::equalEps(data_time, d_half_time))
    {
        *U_data = &d_U_half_data;
    }
    else if (MathUtilities<double>::equalEps(data_time, d_new_time))
    {
        *U_data = &d_U_new_data;
    }
    return;
} // getVelocityData

void IBMethod::getLinearizedVelocityData(std::vector<Pointer<LData> >** U_jac_data)
{
    const int coarsest_ln = 0;
    const int finest_ln = d_hierarchy->getFinestLevelNumber();
    for (int ln = coarsest_ln; ln <= finest_ln; ++ln)
    {
        if (!d_l_data_manager->levelContainsLagrangianData(ln)) continue;
        if (!d_U_jac_data[ln])
        {
            d_U_jac_data[ln] = d_l_data_manager->createLData("U_jac", ln, NDIM);
        }
    }
    *U_jac_data = &d_U_jac_data;
    return;
} // getLinearizedVelocityData

void IBMethod::getForceData(std::vector<Pointer<LData> >** F_data, bool** F_needs_ghost_fill, double data_time)
{
    const int coarsest_ln = 0;
    const int finest_ln = d_hierarchy->getFinestLevelNumber();
    if (MathUtilities<double>::equalEps(data_time, d_current_time))
    {
        *F_data = &d_F_current_data;
        *F_needs_ghost_fill = &d_F_current_needs_ghost_fill;
    }
    else if (MathUtilities<double>::equalEps(data_time, d_half_time))
    {
        *F_data = &d_F_half_data;
        *F_needs_ghost_fill = &d_F_half_needs_ghost_fill;
    }
    else if (MathUtilities<double>::equalEps(data_time, d_new_time))
    {
        for (int ln = coarsest_ln; ln <= finest_ln; ++ln)
        {
            if (!d_l_data_manager->levelContainsLagrangianData(ln)) continue;
            if (!d_F_new_data[ln]) d_F_new_data[ln] = d_l_data_manager->createLData("F_new", ln, NDIM);
        }
        *F_data = &d_F_new_data;
        *F_needs_ghost_fill = &d_F_new_needs_ghost_fill;
    }
    return;
} // getForceData

void IBMethod::getLinearizedForceData(std::vector<Pointer<LData> >** F_jac_data, bool** F_jac_needs_ghost_fill)
{
    const int coarsest_ln = 0;
    const int finest_ln = d_hierarchy->getFinestLevelNumber();
    for (int ln = coarsest_ln; ln <= finest_ln; ++ln)
    {
        if (!d_l_data_manager->levelContainsLagrangianData(ln)) continue;
        if (!d_F_jac_data[ln])
        {
            d_F_jac_data[ln] = d_l_data_manager->createLData("F_jac", ln, NDIM);
            d_F_jac_needs_ghost_fill = true;
        }
    }
    *F_jac_data = &d_F_jac_data;
    *F_jac_needs_ghost_fill = &d_F_jac_needs_ghost_fill;
    return;
} // getLinearizedForceData

void IBMethod::reinitMidpointData(const std::vector<Pointer<LData> >& current_data,
                                  const std::vector<Pointer<LData> >& new_data,
                                  const std::vector<Pointer<LData> >& half_data)
{
    int ierr;
    const int coarsest_ln = 0;
    const int finest_ln = d_hierarchy->getFinestLevelNumber();
    for (int ln = coarsest_ln; ln <= finest_ln; ++ln)
    {
        if (!d_l_data_manager->levelContainsLagrangianData(ln)) continue;
        ierr = VecAXPBYPCZ(half_data[ln]->getVec(), 0.5, 0.5, 0.0, current_data[ln]->getVec(), new_data[ln]->getVec());
        IBTK_CHKERRQ(ierr);
    }
    return;
} // reinitMidpointData

void IBMethod::resetAnchorPointValues(std::vector<Pointer<LData> > U_data, const int coarsest_ln, const int finest_ln)
{
    PetscErrorCode ierr;
    for (int ln = coarsest_ln; ln <= finest_ln; ++ln)
    {
        if (!d_l_data_manager->levelContainsLagrangianData(ln)) continue;
        const int depth = U_data[ln]->getDepth();
#if !defined(NDEBUG)
        TBOX_ASSERT(depth == NDIM);
#endif
        Vec U_vec = U_data[ln]->getVec();
        double* U_arr;
        ierr = VecGetArray(U_vec, &U_arr);
        IBTK_CHKERRQ(ierr);
        for (std::set<int>::const_iterator cit = d_anchor_point_local_idxs[ln].begin();
             cit != d_anchor_point_local_idxs[ln].end(); ++cit)
        {
            const int& i = *cit;
            for (int d = 0; d < depth; ++d)
            {
                U_arr[depth * i + d] = 0.0;
            }
        }
        ierr = VecRestoreArray(U_vec, &U_arr);
        IBTK_CHKERRQ(ierr);
    }
    return;
} // resetAnchorPointValues

/////////////////////////////// PRIVATE //////////////////////////////////////

void IBMethod::resetLagrangianForceFunction(const double init_data_time, const bool initial_time)
{
    if (!d_ib_force_fcn) return;
    for (int ln = 0; ln <= d_hierarchy->getFinestLevelNumber(); ++ln)
    {
        if (!d_l_data_manager->levelContainsLagrangianData(ln)) continue;
        d_ib_force_fcn->initializeLevelData(d_hierarchy, ln, init_data_time, initial_time, d_l_data_manager);
    }
    return;
} // resetLagrangianForceFunction

void IBMethod::resetLagrangianSourceFunction(const double init_data_time, const bool initial_time)
{
    if (!d_ib_source_fcn) return;
    for (int ln = 0; ln <= d_hierarchy->getFinestLevelNumber(); ++ln)
    {
        if (!d_l_data_manager->levelContainsLagrangianData(ln)) continue;
        d_ib_source_fcn->initializeLevelData(d_hierarchy, ln, init_data_time, initial_time, d_l_data_manager);
    }
    return;
} // resetLagrangianSourceFunction

void IBMethod::updateIBInstrumentationData(const int timestep_num, const double data_time)
{
    if (!d_instrument_panel->isInstrumented()) return;

    const int coarsest_ln = 0;
    const int finest_ln = d_hierarchy->getFinestLevelNumber();

    // Compute the positions of the flow meter nets.
    d_instrument_panel->initializeHierarchyDependentData(d_hierarchy, d_l_data_manager, timestep_num, data_time);

    // Compute the flow rates and pressures.
    VariableDatabase<NDIM>* var_db = VariableDatabase<NDIM>::getDatabase();
    const int u_scratch_idx =
        var_db->mapVariableAndContextToIndex(d_ib_solver->getVelocityVariable(), d_ib_solver->getScratchContext());
    const int p_scratch_idx =
        var_db->mapVariableAndContextToIndex(d_ib_solver->getPressureVariable(), d_ib_solver->getScratchContext());

    std::vector<bool> deallocate_u_scratch_data(finest_ln + 1, false);
    std::vector<bool> deallocate_p_scratch_data(finest_ln + 1, false);
    for (int ln = coarsest_ln; ln <= finest_ln; ++ln)
    {
        Pointer<PatchLevel<NDIM> > level = d_hierarchy->getPatchLevel(ln);
        if (!level->checkAllocated(u_scratch_idx))
        {
            deallocate_u_scratch_data[ln] = true;
            level->allocatePatchData(u_scratch_idx, data_time);
        }
        if (!level->checkAllocated(p_scratch_idx))
        {
            deallocate_p_scratch_data[ln] = true;
            level->allocatePatchData(p_scratch_idx, data_time);
        }
        getGhostfillRefineSchedules(d_ib_solver->getName() + "::INSTRUMENTATION_DATA_FILL")[ln]->fillData(data_time);
    }

    d_instrument_panel->readInstrumentData(u_scratch_idx, p_scratch_idx, d_hierarchy, d_l_data_manager, timestep_num,
                                           data_time);

    for (int ln = coarsest_ln; ln <= finest_ln; ++ln)
    {
        Pointer<PatchLevel<NDIM> > level = d_hierarchy->getPatchLevel(ln);
        if (deallocate_u_scratch_data[ln]) level->deallocatePatchData(u_scratch_idx);
        if (deallocate_p_scratch_data[ln]) level->deallocatePatchData(p_scratch_idx);
    }
    return;
} // updateIBInstrumentationData

void IBMethod::getFromInput(Pointer<Database> db, bool is_from_restart)
{
    if (!is_from_restart)
    {
        if (db->isString("interp_kernel_fcn") && db->isString("spread_kernel_fcn"))
        {
            d_interp_kernel_fcn = db->getString("interp_kernel_fcn");
            d_spread_kernel_fcn = db->getString("spread_kernel_fcn");
        }
        if (db->isString("interp_delta_fcn") && db->isString("spread_delta_fcn"))
        {
            d_interp_kernel_fcn = db->getString("interp_delta_fcn");
            d_spread_kernel_fcn = db->getString("spread_delta_fcn");
        }
        else if (db->keyExists("delta_fcn"))
        {
            d_interp_kernel_fcn = db->getString("delta_fcn");
            d_spread_kernel_fcn = db->getString("delta_fcn");
        }
        else if (db->keyExists("kernel_fcn"))
        {
            d_interp_kernel_fcn = db->getString("kernel_fcn");
            d_spread_kernel_fcn = db->getString("kernel_fcn");
        }
        else if (db->keyExists("IB_delta_fcn"))
        {
            d_interp_kernel_fcn = db->getString("IB_delta_fcn");
            d_spread_kernel_fcn = db->getString("IB_delta_fcn");
        }
        else if (db->keyExists("IB_kernel_fcn"))
        {
            d_interp_kernel_fcn = db->getString("IB_kernel_fcn");
            d_spread_kernel_fcn = db->getString("IB_kernel_fcn");
        }

        if (db->isInteger("min_ghost_cell_width"))
        {
            d_ghosts = db->getInteger("min_ghost_cell_width");
        }
        else if (db->isDouble("min_ghost_cell_width"))
        {
            d_ghosts = static_cast<int>(std::ceil(db->getDouble("min_ghost_cell_width")));
        }

        if (db->isBool("normalize_source_strength"))
            d_normalize_source_strength = db->getBool("normalize_source_strength");
    }
    if (db->keyExists("do_log"))
        d_do_log = db->getBool("do_log");
    else if (db->keyExists("enable_logging"))
        d_do_log = db->getBool("enable_logging");
    return;
} // getFromInput

void IBMethod::getFromRestart()
{
    Pointer<Database> restart_db = RestartManager::getManager()->getRootDatabase();
    Pointer<Database> db;
    if (restart_db->isDatabase(d_object_name))
    {
        db = restart_db->getDatabase(d_object_name);
    }
    else
    {
        TBOX_ERROR(d_object_name << ":  Restart database corresponding to " << d_object_name
                                 << " not found in restart file." << std::endl);
    }
    int ver = db->getInteger("IB_METHOD_VERSION");
    if (ver != IB_METHOD_VERSION)
    {
        TBOX_ERROR(d_object_name << ":  Restart file version different than class version." << std::endl);
    }
    if (db->keyExists("d_interp_kernel_fcn"))
        d_interp_kernel_fcn = db->getString("d_interp_kernel_fcn");
    else if (db->keyExists("d_interp_delta_fcn"))
        d_interp_kernel_fcn = db->getString("d_interp_delta_fcn");
    if (db->keyExists("d_spread_kernel_fcn"))
        d_spread_kernel_fcn = db->getString("d_spread_kernel_fcn");
    else if (db->keyExists("d_spread_delta_fcn"))
        d_spread_kernel_fcn = db->getString("d_spread_delta_fcn");
    db->getIntegerArray("d_ghosts", d_ghosts, NDIM);
    if (db->keyExists("instrument_names"))
    {
        const int sz = db->getInteger("instrument_names_sz");
        std::vector<std::string> instrument_names(sz);
        db->getStringArray("instrument_names", &instrument_names[0], sz);
        IBInstrumentationSpec::setInstrumentNames(instrument_names);
    }
    const int total_flow_volume_sz = db->getInteger("d_total_flow_volume_sz");
    d_total_flow_volume.resize(total_flow_volume_sz, std::numeric_limits<double>::quiet_NaN());
    if (!d_total_flow_volume.empty())
    {
        db->getDoubleArray("d_total_flow_volume", &d_total_flow_volume[0],
                           static_cast<int>(d_total_flow_volume.size()));
    }
    const int finest_hier_level = db->getInteger("finest_hier_level");
    d_X_src.resize(finest_hier_level + 1);
    d_r_src.resize(finest_hier_level + 1);
    d_P_src.resize(finest_hier_level + 1);
    d_Q_src.resize(finest_hier_level + 1);
    d_n_src.resize(finest_hier_level + 1, 0);
    db->getIntegerArray("d_n_src", &d_n_src[0], finest_hier_level + 1);
    for (int ln = 0; ln <= finest_hier_level; ++ln)
    {
        d_X_src[ln].resize(d_n_src[ln], Point::Constant(std::numeric_limits<double>::quiet_NaN()));
        d_r_src[ln].resize(d_n_src[ln], std::numeric_limits<double>::quiet_NaN());
        d_P_src[ln].resize(d_n_src[ln], std::numeric_limits<double>::quiet_NaN());
        d_Q_src[ln].resize(d_n_src[ln], std::numeric_limits<double>::quiet_NaN());
        for (int n = 0; n < d_n_src[ln]; ++n)
        {
            std::ostringstream id_stream;
            id_stream << ln << "_" << n;
            const std::string id_string = id_stream.str();
            db->getDoubleArray("d_X_src_" + id_string, &d_X_src[ln][n][0], NDIM);
            d_r_src[ln][n] = db->getDouble("d_r_src_" + id_string);
            d_P_src[ln][n] = db->getDouble("d_P_src_" + id_string);
            d_Q_src[ln][n] = db->getDouble("d_Q_src_" + id_string);
        }
    }
    d_normalize_source_strength = db->getBool("d_normalize_source_strength");
    return;
} // getFromRestart

PetscErrorCode IBMethod::computeForce_SAMRAI(void* ctx, Vec X, Vec F)
{
    PetscErrorCode ierr;
    IBMethod* ib_method_ops = static_cast<IBMethod*>(ctx);
    ierr = ib_method_ops->computeForce(X, F);
    IBTK_CHKERRQ(ierr);
    return ierr;
} // computeForce_SAMRAI

PetscErrorCode IBMethod::computeForce(Vec X, Vec F)
{
    PetscErrorCode ierr;
    const int level_num = d_hierarchy->getFinestLevelNumber();
    ierr = VecSwap(X, d_X_half_data[level_num]->getVec());
    IBTK_CHKERRQ(ierr);
    ierr = VecSwap(F, d_F_half_data[level_num]->getVec());
    IBTK_CHKERRQ(ierr);
    computeLagrangianForce(d_half_time);
    ierr = VecSwap(X, d_X_half_data[level_num]->getVec());
    IBTK_CHKERRQ(ierr);
    ierr = VecSwap(F, d_F_half_data[level_num]->getVec());
    IBTK_CHKERRQ(ierr);
    return ierr;
} // computeForce

/////////////////////////////// NAMESPACE ////////////////////////////////////

} // namespace IBAMR

//////////////////////////////////////////////////////////////////////////////<|MERGE_RESOLUTION|>--- conflicted
+++ resolved
@@ -1500,13 +1500,8 @@
             }
 
             // Determine the approximate source stencil box.
-<<<<<<< HEAD
-            const Index<NDIM> i_center = IndexUtilities::getCellIndex(d_X_src[finer_level_number][n], xLower, xUpper,
-                                                                      dx_finer.data(), lower, upper);
-=======
             const Index<NDIM> i_center = indexer.getCellIndexGlobal(
                 d_X_src[finer_level_number][n], dx_finer.data());
->>>>>>> d571c828
             Box<NDIM> stencil_box(i_center, i_center);
             for (unsigned int d = 0; d < NDIM; ++d)
             {
