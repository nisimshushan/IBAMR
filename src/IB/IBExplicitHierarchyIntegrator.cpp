// Filename: IBExplicitHierarchyIntegrator.cpp
// Created on 12 Jul 2004 by Boyce Griffith
//
// Copyright (c) 2002-2014, Boyce Griffith
// All rights reserved.
//
// Redistribution and use in source and binary forms, with or without
// modification, are permitted provided that the following conditions are met:
//
//    * Redistributions of source code must retain the above copyright notice,
//      this list of conditions and the following disclaimer.
//
//    * Redistributions in binary form must reproduce the above copyright
//      notice, this list of conditions and the following disclaimer in the
//      documentation and/or other materials provided with the distribution.
//
//    * Neither the name of The University of North Carolina nor the names of
//      its contributors may be used to endorse or promote products derived from
//      this software without specific prior written permission.
//
// THIS SOFTWARE IS PROVIDED BY THE COPYRIGHT HOLDERS AND CONTRIBUTORS "AS IS"
// AND ANY EXPRESS OR IMPLIED WARRANTIES, INCLUDING, BUT NOT LIMITED TO, THE
// IMPLIED WARRANTIES OF MERCHANTABILITY AND FITNESS FOR A PARTICULAR PURPOSE
// ARE DISCLAIMED. IN NO EVENT SHALL THE COPYRIGHT HOLDER OR CONTRIBUTORS BE
// LIABLE FOR ANY DIRECT, INDIRECT, INCIDENTAL, SPECIAL, EXEMPLARY, OR
// CONSEQUENTIAL DAMAGES (INCLUDING, BUT NOT LIMITED TO, PROCUREMENT OF
// SUBSTITUTE GOODS OR SERVICES; LOSS OF USE, DATA, OR PROFITS; OR BUSINESS
// INTERRUPTION) HOWEVER CAUSED AND ON ANY THEORY OF LIABILITY, WHETHER IN
// CONTRACT, STRICT LIABILITY, OR TORT (INCLUDING NEGLIGENCE OR OTHERWISE)
// ARISING IN ANY WAY OUT OF THE USE OF THIS SOFTWARE, EVEN IF ADVISED OF THE
// POSSIBILITY OF SUCH DAMAGE.

/////////////////////////////// INCLUDES /////////////////////////////////////

#include <algorithm>
#include <deque>
#include <ostream>
#include <string>

#include "CartesianPatchGeometry.h"
#include "CellData.h"
#include "GriddingAlgorithm.h"
#include "HierarchyDataOpsReal.h"
#include "IntVector.h"
#include "Patch.h"
#include "PatchCellDataOpsReal.h"
#include "PatchHierarchy.h"
#include "PatchLevel.h"
#include "PatchSideDataOpsReal.h"
#include "SideData.h"
#include "Variable.h"
#include "VariableContext.h"
#include "VariableDatabase.h"
#include "ibamr/IBExplicitHierarchyIntegrator.h"
#include "ibamr/IBHierarchyIntegrator.h"
#include "ibamr/IBStrategy.h"
#include "ibamr/INSHierarchyIntegrator.h"
#include "ibamr/ibamr_enums.h"
#include "ibamr/ibamr_utilities.h"
#include "ibamr/namespaces.h" // IWYU pragma: keep
#include "ibtk/CartGridFunction.h"
#include "ibtk/RobinPhysBdryPatchStrategy.h"
#include "ibtk/ibtk_enums.h"
#include "tbox/Database.h"
#include "tbox/MathUtilities.h"
#include "tbox/PIO.h"
#include "tbox/Pointer.h"
#include "tbox/RestartManager.h"
#include "tbox/SAMRAI_MPI.h"
#include "tbox/Utilities.h"

namespace SAMRAI
{
namespace hier
{
template <int DIM>
class Box;
} // namespace hier
} // namespace SAMRAI

/////////////////////////////// NAMESPACE ////////////////////////////////////

namespace IBAMR
{
/////////////////////////////// STATIC ///////////////////////////////////////

namespace
{
// Version of IBExplicitHierarchyIntegrator restart file data.
static const int IB_EXPLICIT_HIERARCHY_INTEGRATOR_VERSION = 2;
}

/////////////////////////////// PUBLIC ///////////////////////////////////////

IBExplicitHierarchyIntegrator::IBExplicitHierarchyIntegrator(const std::string& object_name,
                                                             Pointer<Database> input_db,
                                                             Pointer<IBStrategy> ib_method_ops,
                                                             Pointer<INSHierarchyIntegrator> ins_hier_integrator,
                                                             bool register_for_restart)
    : IBHierarchyIntegrator(object_name, input_db, ib_method_ops, ins_hier_integrator, register_for_restart)
{
    // Initialize object with data read from the input and restart databases.
    bool from_restart = RestartManager::getManager()->isFromRestart();
    if (from_restart) getFromRestart();
    return;
} // IBExplicitHierarchyIntegrator

IBExplicitHierarchyIntegrator::~IBExplicitHierarchyIntegrator()
{
    // intentionally blank
    return;
} // ~IBExplicitHierarchyIntegrator

void
IBExplicitHierarchyIntegrator::preprocessIntegrateHierarchy(const double current_time,
                                                            const double new_time,
                                                            const int num_cycles)
{
    IBHierarchyIntegrator::preprocessIntegrateHierarchy(current_time, new_time, num_cycles);

    const int coarsest_ln = 0;
    const int finest_ln = d_hierarchy->getFinestLevelNumber();
<<<<<<< HEAD
    const double dt = new_time - current_time;

    // Determine whether there has been a time step size change.
    static bool skip_check_for_dt_change = MathUtilities<double>::equalEps(d_integrator_time, d_start_time) ||
                                           RestartManager::getManager()->isFromRestart();
    if (!skip_check_for_dt_change && (d_error_on_dt_change || d_warn_on_dt_change) &&
        !MathUtilities<double>::equalEps(dt, d_dt_previous[0]) &&
        !MathUtilities<double>::equalEps(new_time, d_end_time))
    {
        if (d_error_on_dt_change)
        {
            TBOX_ERROR(d_object_name << "::preprocessIntegrateHierarchy():  Time step size change encountered.\n"
                                     << "Aborting."
                                     << std::endl);
        }
        if (d_warn_on_dt_change)
        {
            pout << d_object_name << "::preprocessIntegrateHierarchy():  WARNING: Time step size "
                                     "change encountered.\n"
                 << "Suggest reducing maximum time step size in input file." << std::endl;
        }
    }
    skip_check_for_dt_change = false;
=======
>>>>>>> 8b34989a

    // Allocate Eulerian scratch and new data.
    for (int ln = coarsest_ln; ln <= finest_ln; ++ln)
    {
        Pointer<PatchLevel<NDIM> > level = d_hierarchy->getPatchLevel(ln);
        level->allocatePatchData(d_u_idx, current_time);
        level->allocatePatchData(d_f_idx, current_time);
        if (d_f_current_idx != -1) level->allocatePatchData(d_f_current_idx, current_time);
        if (d_ib_method_ops->hasFluidSources())
        {
            level->allocatePatchData(d_p_idx, current_time);
            level->allocatePatchData(d_q_idx, current_time);
        }
        level->allocatePatchData(d_scratch_data, current_time);
        level->allocatePatchData(d_new_data, new_time);
    }

    // Initialize IB data.
    d_ib_method_ops->preprocessIntegrateData(current_time, new_time, num_cycles);

    // Initialize the fluid solver.
    const int ins_num_cycles = d_ins_hier_integrator->getNumberOfCycles();
    if (ins_num_cycles != d_current_num_cycles && d_current_num_cycles != 1)
    {
        TBOX_ERROR(d_object_name << "::preprocessIntegrateHierarchy():\n"
                                 << "  attempting to perform "
                                 << d_current_num_cycles
                                 << " cycles of fixed point iteration.\n"
                                 << "  number of cycles required by Navier-Stokes solver = "
                                 << ins_num_cycles
                                 << ".\n"
                                 << "  current implementation requires either that both solvers "
                                    "use the same number of cycles,\n"
                                 << "  or that the IB solver use only a single cycle.\n");
    }
    d_ins_hier_integrator->preprocessIntegrateHierarchy(current_time, new_time, ins_num_cycles);

    // Compute the Lagrangian forces and spread them to the Eulerian grid.
    switch (d_time_stepping_type)
    {
    case FORWARD_EULER:
    case TRAPEZOIDAL_RULE:
        if (d_enable_logging) plog << d_object_name << "::preprocessIntegrateHierarchy(): computing Lagrangian force\n";
        d_ib_method_ops->computeLagrangianForce(current_time);
        if (d_enable_logging)
            plog << d_object_name << "::preprocessIntegrateHierarchy(): spreading Lagrangian force "
                                     "to the Eulerian grid\n";
        d_hier_velocity_data_ops->setToScalar(d_f_idx, 0.0);
        d_u_phys_bdry_op->setPatchDataIndex(d_f_idx);
        d_ib_method_ops->spreadForce(
            d_f_idx, d_u_phys_bdry_op, getProlongRefineSchedules(d_object_name + "::f"), current_time);
        d_hier_velocity_data_ops->copyData(d_f_current_idx, d_f_idx);
        break;
    case MIDPOINT_RULE:
        // intentionally blank
        break;
    default:
        TBOX_ERROR(d_object_name << "::preprocessIntegrateHierarchy():\n"
                                 << "  unsupported time stepping type: "
                                 << enum_to_string<TimeSteppingType>(d_time_stepping_type)
                                 << "\n"
                                 << "  supported time stepping types are: FORWARD_EULER, "
                                    "MIDPOINT_RULE, TRAPEZOIDAL_RULE\n");
    }

    // Compute an initial prediction of the updated positions of the Lagrangian
    // structure.
    //
    // NOTE: The velocity should already have been interpolated to the
    // curvilinear mesh and should not need to be re-interpolated.
    switch (d_time_stepping_type)
    {
    case FORWARD_EULER:
        // intentionally blank
        break;
    case MIDPOINT_RULE:
    case TRAPEZOIDAL_RULE:
        if (num_cycles == 1)
        {
            if (d_enable_logging)
                plog << d_object_name << "::preprocessIntegrateHierarchy(): performing Lagrangian "
                                         "forward Euler step\n";
            d_ib_method_ops->eulerStep(current_time, new_time);
        }
        break;
    default:
        TBOX_ERROR(d_object_name << "::preprocessIntegrateHierarchy():\n"
                                 << "  unsupported time stepping type: "
                                 << enum_to_string<TimeSteppingType>(d_time_stepping_type)
                                 << "\n"
                                 << "  supported time stepping types are: FORWARD_EULER, "
                                    "MIDPOINT_RULE, TRAPEZOIDAL_RULE\n");
    }

    // Execute any registered callbacks.
    executePreprocessIntegrateHierarchyCallbackFcns(current_time, new_time, num_cycles);
    return;
} // preprocessIntegrateHierarchy

void
IBExplicitHierarchyIntegrator::integrateHierarchy(const double current_time, const double new_time, const int cycle_num)
{
    IBHierarchyIntegrator::integrateHierarchy(current_time, new_time, cycle_num);
    const double half_time = current_time + 0.5 * (new_time - current_time);
    VariableDatabase<NDIM>* var_db = VariableDatabase<NDIM>::getDatabase();
    const int u_current_idx = var_db->mapVariableAndContextToIndex(d_ins_hier_integrator->getVelocityVariable(),
                                                                   d_ins_hier_integrator->getCurrentContext());
    const int u_new_idx = var_db->mapVariableAndContextToIndex(d_ins_hier_integrator->getVelocityVariable(),
                                                               d_ins_hier_integrator->getNewContext());
    const int p_new_idx = var_db->mapVariableAndContextToIndex(d_ins_hier_integrator->getPressureVariable(),
                                                               d_ins_hier_integrator->getNewContext());

    // Compute the Lagrangian forces and spread them to the Eulerian grid.
    switch (d_time_stepping_type)
    {
    case FORWARD_EULER:
        if (cycle_num > 0)
        {
            IBAMR_DO_ONCE(
                {
                    pout << "IBExplicitHierarchyIntegrator::integrateHierarchy():\n"
                         << "  WARNING: time_stepping_type = " << enum_to_string<TimeSteppingType>(d_time_stepping_type)
                         << " but num_cycles = " << d_current_num_cycles << " > 1.\n";
                });
        }
        break;
    case MIDPOINT_RULE:
        if (d_enable_logging) plog << d_object_name << "::integrateHierarchy(): computing Lagrangian force\n";
        d_ib_method_ops->computeLagrangianForce(half_time);
        if (d_enable_logging)
            plog << d_object_name << "::integrateHierarchy(): spreading Lagrangian force to the Eulerian grid\n";
        d_hier_velocity_data_ops->setToScalar(d_f_idx, 0.0);
        d_u_phys_bdry_op->setPatchDataIndex(d_f_idx);
        d_ib_method_ops->spreadForce(
            d_f_idx, d_u_phys_bdry_op, getProlongRefineSchedules(d_object_name + "::f"), half_time);
        break;
    case TRAPEZOIDAL_RULE:
        if (d_current_num_cycles == 1 || cycle_num > 0)
        {
            // NOTE: If (current_num_cycles > 1 && cycle_num == 0), the
            // force computed here would be the same as that computed above
            // in preprocessIntegrateHierarchy(), so we don't bother to
            // recompute it.
            if (d_enable_logging) plog << d_object_name << "::integrateHierarchy(): computing Lagrangian force\n";
            d_ib_method_ops->computeLagrangianForce(new_time);
            if (d_enable_logging)
                plog << d_object_name << "::integrateHierarchy(): spreading Lagrangian force "
                                         "to the Eulerian grid\n";
            d_hier_velocity_data_ops->setToScalar(d_f_idx, 0.0);
            d_u_phys_bdry_op->setPatchDataIndex(d_f_idx);
            d_ib_method_ops->spreadForce(
                d_f_idx, d_u_phys_bdry_op, getProlongRefineSchedules(d_object_name + "::f"), new_time);
            d_hier_velocity_data_ops->linearSum(d_f_idx, 0.5, d_f_current_idx, 0.5, d_f_idx);
        }
        break;
    default:
        TBOX_ERROR(d_object_name << "::integrateHierarchy():\n"
                                 << "  unsupported time stepping type: "
                                 << enum_to_string<TimeSteppingType>(d_time_stepping_type)
                                 << "\n"
                                 << "  supported time stepping types are: FORWARD_EULER, "
                                    "MIDPOINT_RULE, TRAPEZOIDAL_RULE\n");
    }

    // Compute the Lagrangian source/sink strengths and spread them to the
    // Eulerian grid.
    if (d_ib_method_ops->hasFluidSources())
    {
        if (d_enable_logging)
            plog << d_object_name << "::integrateHierarchy(): computing Lagrangian fluid source strength\n";
        d_ib_method_ops->computeLagrangianFluidSource(half_time);
        if (d_enable_logging)
            plog << d_object_name << "::integrateHierarchy(): spreading Lagrangian fluid source "
                                     "strength to the Eulerian grid\n";
        d_hier_pressure_data_ops->setToScalar(d_q_idx, 0.0);
        d_ib_method_ops->spreadFluidSource(d_q_idx, getProlongRefineSchedules(d_object_name + "::q"), half_time);
    }

    // Solve the incompressible Navier-Stokes equations.
    d_ib_method_ops->preprocessSolveFluidEquations(current_time, new_time, cycle_num);
    if (d_enable_logging)
        plog << d_object_name << "::integrateHierarchy(): solving the incompressible Navier-Stokes equations\n";
    if (d_current_num_cycles > 1)
    {
        d_ins_hier_integrator->integrateHierarchy(current_time, new_time, cycle_num);
    }
    else
    {
#if !defined(NDEBUG)
        TBOX_ASSERT(d_current_num_cycles == 1);
#endif
        const int ins_num_cycles = d_ins_hier_integrator->getNumberOfCycles();
        for (int ins_cycle_num = 0; ins_cycle_num < ins_num_cycles; ++ins_cycle_num)
        {
            d_ins_hier_integrator->integrateHierarchy(current_time, new_time, ins_cycle_num);
        }
    }
    d_ib_method_ops->postprocessSolveFluidEquations(current_time, new_time, cycle_num);

    // Interpolate the Eulerian velocity to the curvilinear mesh.
    switch (d_time_stepping_type)
    {
    case FORWARD_EULER:
        // intentionally blank
        break;
    case MIDPOINT_RULE:
        d_hier_velocity_data_ops->linearSum(d_u_idx, 0.5, u_current_idx, 0.5, u_new_idx);
        if (d_enable_logging)
            plog << d_object_name << "::integrateHierarchy(): interpolating Eulerian velocity to "
                                     "the Lagrangian mesh\n";
        d_u_phys_bdry_op->setPatchDataIndex(d_u_idx);
        d_ib_method_ops->interpolateVelocity(d_u_idx,
                                             getCoarsenSchedules(d_object_name + "::u::CONSERVATIVE_COARSEN"),
                                             getGhostfillRefineSchedules(d_object_name + "::u"),
                                             half_time);
        break;
    case TRAPEZOIDAL_RULE:
        d_hier_velocity_data_ops->copyData(d_u_idx, u_new_idx);
        if (d_enable_logging)
            plog << d_object_name << "::integrateHierarchy(): interpolating Eulerian velocity to "
                                     "the Lagrangian mesh\n";
        d_u_phys_bdry_op->setPatchDataIndex(d_u_idx);
        d_ib_method_ops->interpolateVelocity(d_u_idx,
                                             getCoarsenSchedules(d_object_name + "::u::CONSERVATIVE_COARSEN"),
                                             getGhostfillRefineSchedules(d_object_name + "::u"),
                                             new_time);
        break;
    default:
        TBOX_ERROR(d_object_name << "::integrateHierarchy():\n"
                                 << "  unsupported time stepping type: "
                                 << enum_to_string<TimeSteppingType>(d_time_stepping_type)
                                 << "\n"
                                 << "  supported time stepping types are: FORWARD_EULER, "
                                    "MIDPOINT_RULE, TRAPEZOIDAL_RULE\n");
    }

    // Compute an updated prediction of the updated positions of the Lagrangian
    // structure.
    if (d_current_num_cycles > 1 && d_current_cycle_num == 0)
    {
        if (d_enable_logging)
            plog << d_object_name << "::integrateHierarchy(): performing Lagrangian forward-Euler step\n";
        d_ib_method_ops->eulerStep(current_time, new_time);
    }
    else
    {
        switch (d_time_stepping_type)
        {
        case FORWARD_EULER:
            // intentionally blank
            break;
        case MIDPOINT_RULE:
            if (d_enable_logging)
                plog << d_object_name << "::integrateHierarchy(): performing Lagrangian midpoint-rule step\n";
            d_ib_method_ops->midpointStep(current_time, new_time);
            break;
        case TRAPEZOIDAL_RULE:
            if (d_enable_logging)
                plog << d_object_name << "::integrateHierarchy(): performing Lagrangian trapezoidal-rule step\n";
            d_ib_method_ops->trapezoidalStep(current_time, new_time);
            break;
        default:
            TBOX_ERROR(d_object_name << "::integrateHierarchy():\n"
                                     << "  unsupported time stepping type: "
                                     << enum_to_string<TimeSteppingType>(d_time_stepping_type)
                                     << "\n"
                                     << "  supported time stepping types are: FORWARD_EULER, "
                                        "MIDPOINT_RULE, TRAPEZOIDAL_RULE\n");
        }
    }

    // Compute the pressure at the updated locations of any distributed internal
    // fluid sources or sinks.
    if (d_ib_method_ops->hasFluidSources())
    {
        if (d_enable_logging)
            plog << d_object_name << "::integrateHierarchy(): interpolating Eulerian fluid "
                                     "pressure to the Lagrangian mesh\n";
        d_hier_pressure_data_ops->copyData(d_p_idx, p_new_idx);
        d_p_phys_bdry_op->setPatchDataIndex(d_p_idx);
        d_ib_method_ops->interpolatePressure(d_p_idx,
                                             getCoarsenSchedules(d_object_name + "::p::CONSERVATIVE_COARSEN"),
                                             getGhostfillRefineSchedules(d_object_name + "::p"),
                                             half_time);
    }

    // Execute any registered callbacks.
    executeIntegrateHierarchyCallbackFcns(current_time, new_time, cycle_num);
    return;
} // integrateHierarchy

void
IBExplicitHierarchyIntegrator::postprocessIntegrateHierarchy(const double current_time,
                                                             const double new_time,
                                                             const bool skip_synchronize_new_state_data,
                                                             const int num_cycles)
{
    IBHierarchyIntegrator::postprocessIntegrateHierarchy(
        current_time, new_time, skip_synchronize_new_state_data, num_cycles);

    const int coarsest_ln = 0;
    const int finest_ln = d_hierarchy->getFinestLevelNumber();
    const double dt = new_time - current_time;
    VariableDatabase<NDIM>* var_db = VariableDatabase<NDIM>::getDatabase();
    const int u_new_idx = var_db->mapVariableAndContextToIndex(d_ins_hier_integrator->getVelocityVariable(),
                                                               d_ins_hier_integrator->getNewContext());

    // Interpolate the Eulerian velocity to the curvilinear mesh.
    d_hier_velocity_data_ops->copyData(d_u_idx, u_new_idx);
    if (d_enable_logging)
        plog << d_object_name << "::postprocessIntegrateHierarchy(): interpolating Eulerian "
                                 "velocity to the Lagrangian mesh\n";
    d_u_phys_bdry_op->setPatchDataIndex(d_u_idx);
    d_ib_method_ops->interpolateVelocity(d_u_idx,
                                         getCoarsenSchedules(d_object_name + "::u::CONSERVATIVE_COARSEN"),
                                         getGhostfillRefineSchedules(d_object_name + "::u"),
                                         new_time);

    // Synchronize new state data.
    if (!skip_synchronize_new_state_data)
    {
        if (d_enable_logging)
            plog << d_object_name << "::postprocessIntegrateHierarchy(): synchronizing updated data\n";
        synchronizeHierarchyData(NEW_DATA);
    }

    // Determine the CFL number.
    double cfl_max = 0.0;
    PatchCellDataOpsReal<NDIM, double> patch_cc_ops;
    PatchSideDataOpsReal<NDIM, double> patch_sc_ops;
    for (int ln = coarsest_ln; ln <= finest_ln; ++ln)
    {
        Pointer<PatchLevel<NDIM> > level = d_hierarchy->getPatchLevel(ln);
        for (PatchLevel<NDIM>::Iterator p(level); p; p++)
        {
            Pointer<Patch<NDIM> > patch = level->getPatch(p());
            const Box<NDIM>& patch_box = patch->getBox();
            const Pointer<CartesianPatchGeometry<NDIM> > pgeom = patch->getPatchGeometry();
            const double* const dx = pgeom->getDx();
            const double dx_min = *(std::min_element(dx, dx + NDIM));
            Pointer<CellData<NDIM, double> > u_cc_new_data = patch->getPatchData(u_new_idx);
            Pointer<SideData<NDIM, double> > u_sc_new_data = patch->getPatchData(u_new_idx);
            double u_max = 0.0;
            if (u_cc_new_data) u_max = patch_cc_ops.maxNorm(u_cc_new_data, patch_box);
            if (u_sc_new_data) u_max = patch_sc_ops.maxNorm(u_sc_new_data, patch_box);
            cfl_max = std::max(cfl_max, u_max * dt / dx_min);
        }
    }
    cfl_max = SAMRAI_MPI::maxReduction(cfl_max);
    d_regrid_cfl_estimate += cfl_max;
    if (d_enable_logging)
        plog << d_object_name << "::postprocessIntegrateHierarchy(): CFL number = " << cfl_max << "\n";
    if (d_enable_logging)
        plog << d_object_name << "::postprocessIntegrateHierarchy(): estimated upper bound on IB "
                                 "point displacement since last regrid = "
             << d_regrid_cfl_estimate << "\n";

    // Deallocate the fluid solver.
    const int ins_num_cycles = d_ins_hier_integrator->getNumberOfCycles();
    d_ins_hier_integrator->postprocessIntegrateHierarchy(
        current_time, new_time, skip_synchronize_new_state_data, ins_num_cycles);

    // Deallocate IB data.
    d_ib_method_ops->postprocessIntegrateData(current_time, new_time, num_cycles);

    // Deallocate Eulerian scratch data.
    for (int ln = coarsest_ln; ln <= finest_ln; ++ln)
    {
        Pointer<PatchLevel<NDIM> > level = d_hierarchy->getPatchLevel(ln);
        level->deallocatePatchData(d_u_idx);
        level->deallocatePatchData(d_f_idx);
        if (d_f_current_idx != -1) level->deallocatePatchData(d_f_current_idx);
        if (d_ib_method_ops->hasFluidSources())
        {
            level->deallocatePatchData(d_p_idx);
            level->deallocatePatchData(d_q_idx);
        }
        level->deallocatePatchData(d_scratch_data);
        level->deallocatePatchData(d_new_data);
    }

    // Execute any registered callbacks.
    executePostprocessIntegrateHierarchyCallbackFcns(
        current_time, new_time, skip_synchronize_new_state_data, num_cycles);
    return;
} // postprocessIntegrateHierarchy

void
IBExplicitHierarchyIntegrator::initializeHierarchyIntegrator(Pointer<PatchHierarchy<NDIM> > hierarchy,
                                                             Pointer<GriddingAlgorithm<NDIM> > gridding_alg)
{
    if (d_integrator_is_initialized) return;

    // Setup the fluid solver for explicit coupling.
    d_ins_hier_integrator->registerBodyForceFunction(new IBEulerianForceFunction(this));

    // Finish initializing the hierarchy integrator.
    IBHierarchyIntegrator::initializeHierarchyIntegrator(hierarchy, gridding_alg);
    return;
} // initializeHierarchyIntegrator

/////////////////////////////// PROTECTED ////////////////////////////////////

void
IBExplicitHierarchyIntegrator::putToDatabaseSpecialized(Pointer<Database> db)
{
    IBHierarchyIntegrator::putToDatabaseSpecialized(db);
    db->putInteger("IB_EXPLICIT_HIERARCHY_INTEGRATOR_VERSION", IB_EXPLICIT_HIERARCHY_INTEGRATOR_VERSION);
    return;
} // putToDatabaseSpecialized

/////////////////////////////// PRIVATE //////////////////////////////////////

void
IBExplicitHierarchyIntegrator::getFromRestart()
{
    Pointer<Database> restart_db = RestartManager::getManager()->getRootDatabase();
    Pointer<Database> db;
    if (restart_db->isDatabase(d_object_name))
    {
        db = restart_db->getDatabase(d_object_name);
    }
    else
    {
        TBOX_ERROR(d_object_name << ":  Restart database corresponding to " << d_object_name
                                 << " not found in restart file."
                                 << std::endl);
    }
    int ver = db->getInteger("IB_EXPLICIT_HIERARCHY_INTEGRATOR_VERSION");
    if (ver != IB_EXPLICIT_HIERARCHY_INTEGRATOR_VERSION)
    {
        TBOX_ERROR(d_object_name << ":  Restart file version different than class version." << std::endl);
    }
    return;
} // getFromRestart

/////////////////////////////// NAMESPACE ////////////////////////////////////

} // namespace IBAMR

//////////////////////////////////////////////////////////////////////////////<|MERGE_RESOLUTION|>--- conflicted
+++ resolved
@@ -120,32 +120,6 @@
 
     const int coarsest_ln = 0;
     const int finest_ln = d_hierarchy->getFinestLevelNumber();
-<<<<<<< HEAD
-    const double dt = new_time - current_time;
-
-    // Determine whether there has been a time step size change.
-    static bool skip_check_for_dt_change = MathUtilities<double>::equalEps(d_integrator_time, d_start_time) ||
-                                           RestartManager::getManager()->isFromRestart();
-    if (!skip_check_for_dt_change && (d_error_on_dt_change || d_warn_on_dt_change) &&
-        !MathUtilities<double>::equalEps(dt, d_dt_previous[0]) &&
-        !MathUtilities<double>::equalEps(new_time, d_end_time))
-    {
-        if (d_error_on_dt_change)
-        {
-            TBOX_ERROR(d_object_name << "::preprocessIntegrateHierarchy():  Time step size change encountered.\n"
-                                     << "Aborting."
-                                     << std::endl);
-        }
-        if (d_warn_on_dt_change)
-        {
-            pout << d_object_name << "::preprocessIntegrateHierarchy():  WARNING: Time step size "
-                                     "change encountered.\n"
-                 << "Suggest reducing maximum time step size in input file." << std::endl;
-        }
-    }
-    skip_check_for_dt_change = false;
-=======
->>>>>>> 8b34989a
 
     // Allocate Eulerian scratch and new data.
     for (int ln = coarsest_ln; ln <= finest_ln; ++ln)
