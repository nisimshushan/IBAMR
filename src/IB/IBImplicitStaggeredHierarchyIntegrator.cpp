// Filename: IBImplicitStaggeredHierarchyIntegrator.cpp
// Created on 07 Apr 2012 by Boyce Griffith
//
// Copyright (c) 2002-2014, Boyce Griffith
// All rights reserved.
//
// Redistribution and use in source and binary forms, with or without
// modification, are permitted provided that the following conditions are met:
//
//    * Redistributions of source code must retain the above copyright notice,
//      this list of conditions and the following disclaimer.
//
//    * Redistributions in binary form must reproduce the above copyright
//      notice, this list of conditions and the following disclaimer in the
//      documentation and/or other materials provided with the distribution.
//
//    * Neither the name of The University of North Carolina nor the names of
//      its contributors may be used to endorse or promote products derived from
//      this software without specific prior written permission.
//
// THIS SOFTWARE IS PROVIDED BY THE COPYRIGHT HOLDERS AND CONTRIBUTORS "AS IS"
// AND ANY EXPRESS OR IMPLIED WARRANTIES, INCLUDING, BUT NOT LIMITED TO, THE
// IMPLIED WARRANTIES OF MERCHANTABILITY AND FITNESS FOR A PARTICULAR PURPOSE
// ARE DISCLAIMED. IN NO EVENT SHALL THE COPYRIGHT HOLDER OR CONTRIBUTORS BE
// LIABLE FOR ANY DIRECT, INDIRECT, INCIDENTAL, SPECIAL, EXEMPLARY, OR
// CONSEQUENTIAL DAMAGES (INCLUDING, BUT NOT LIMITED TO, PROCUREMENT OF
// SUBSTITUTE GOODS OR SERVICES; LOSS OF USE, DATA, OR PROFITS; OR BUSINESS
// INTERRUPTION) HOWEVER CAUSED AND ON ANY THEORY OF LIABILITY, WHETHER IN
// CONTRACT, STRICT LIABILITY, OR TORT (INCLUDING NEGLIGENCE OR OTHERWISE)
// ARISING IN ANY WAY OUT OF THE USE OF THIS SOFTWARE, EVEN IF ADVISED OF THE
// POSSIBILITY OF SUCH DAMAGE.

/////////////////////////////// INCLUDES /////////////////////////////////////

#include <algorithm>
#include <ostream>
#include <string>

#include "CartesianPatchGeometry.h"
#include "CellData.h"
#include "GriddingAlgorithm.h"
#include "HierarchyDataOpsReal.h"
#include "IntVector.h"
#include "Patch.h"
#include "PatchCellDataOpsReal.h"
#include "PatchHierarchy.h"
#include "PatchLevel.h"
#include "PatchSideDataOpsReal.h"
#include "PoissonSpecifications.h"
#include "SAMRAIVectorReal.h"
#include "SideData.h"
#include "Variable.h"
#include "VariableContext.h"
#include "VariableDatabase.h"
#include "ibamr/IBHierarchyIntegrator.h"
#include "ibamr/IBImplicitStaggeredHierarchyIntegrator.h"
#include "ibamr/IBImplicitStrategy.h"
#include "ibamr/IBStrategy.h"
#include "ibamr/INSHierarchyIntegrator.h"
#include "ibamr/INSStaggeredHierarchyIntegrator.h"
#include "ibamr/StaggeredStokesOperator.h"
#include "ibamr/StaggeredStokesPETScVecUtilities.h"
#include "ibamr/StaggeredStokesSolver.h"
#include "ibamr/ibamr_enums.h"
#include "ibamr/namespaces.h" // IWYU pragma: keep
#include "ibtk/HierarchyMathOps.h"
#include "ibtk/IBTK_CHKERRQ.h"
#include "ibtk/KrylovLinearSolver.h"
#include "ibtk/PETScMultiVec.h"
#include "ibtk/PETScSAMRAIVectorReal.h"
#include "ibtk/RobinPhysBdryPatchStrategy.h"
#include "ibtk/ibtk_enums.h"
#include "petscerror.h"
#include "petscksp.h"
#include "petscmat.h"
#include "petscpc.h"
#include "petscsnes.h"
#include "petscsys.h"
#include "petscvec.h"
#include "tbox/Database.h"
#include "tbox/PIO.h"
#include "tbox/Pointer.h"
#include "tbox/RestartManager.h"
#include "tbox/SAMRAI_MPI.h"
#include "tbox/Utilities.h"

namespace IBAMR
{
} // namespace IBAMR
namespace SAMRAI
{
namespace hier
{
template <int DIM>
class Box;
} // namespace hier
namespace xfer
{
} // namespace xfer
} // namespace SAMRAI

/////////////////////////////// NAMESPACE ////////////////////////////////////

namespace IBAMR
{
/////////////////////////////// STATIC ///////////////////////////////////////

namespace
{
// Version of IBImplicitStaggeredHierarchyIntegrator restart file data.
static const int IB_IMPLICIT_STAGGERED_HIERARCHY_INTEGRATOR_VERSION = 1;

// IB-4 interpolation function.
static void
ib_4_interp_fcn(const double r, double* const w)
{
    const double q = sqrt(-7.0 + 12.0 * r - 4.0 * r * r);
    w[0] = 0.125 * (5.0 - 2.0 * r - q);
    w[1] = 0.125 * (5.0 - 2.0 * r + q);
    w[2] = 0.125 * (-1.0 + 2.0 * r + q);
    w[3] = 0.125 * (-1.0 + 2.0 * r - q);
    return;
} // ib_4_interp_fcn
static const int ib_4_interp_stencil = 4;

// Piecewise linear interpolation function
static void
pwl_interp_fcn(const double r, double* const w)
{
    w[0] = 1.0 - r;
    w[1] = r;
    return;
} // pwl_interp_fcn
static const int pwl_interp_stencil = 2;
}

/////////////////////////////// PUBLIC ///////////////////////////////////////

IBImplicitStaggeredHierarchyIntegrator::IBImplicitStaggeredHierarchyIntegrator(
    const std::string& object_name,
    Pointer<Database> input_db,
    Pointer<IBImplicitStrategy> ib_implicit_ops,
    Pointer<INSStaggeredHierarchyIntegrator> ins_hier_integrator,
    bool register_for_restart)
    : IBHierarchyIntegrator(object_name, input_db, ib_implicit_ops, ins_hier_integrator, register_for_restart),
      d_ib_implicit_ops(ib_implicit_ops)
{
    // Setup IB ops object to use "fixed" Lagrangian-Eulerian coupling
    // operators.
    d_ib_implicit_ops->setUseFixedLEOperators(true);

    // Set default configuration options.
    d_solve_for_position = false;
    d_jac_delta_fcn = "IB_4";

    // Set options from input.
    if (input_db)
    {
        if (input_db->keyExists("eliminate_eulerian_vars"))
            d_solve_for_position = input_db->getBool("eliminate_eulerian_vars");
        else if (input_db->keyExists("eliminate_lagrangian_vars"))
            d_solve_for_position = !input_db->getBool("eliminate_lagrangian_vars");

        if (input_db->keyExists("jacobian_delta_fcn")) d_jac_delta_fcn = input_db->getString("jacobian_delta_fcn");
    }

    if (!d_solve_for_position)
    {
        Pointer<Database> stokes_ib_pc_db = input_db->getDatabase("stokes_ib_precond_db");
        d_stokes_solver = new IBImplicitStaggeredStokesSolver(object_name, stokes_ib_pc_db);
        ins_hier_integrator->setStokesSolver(d_stokes_solver);
    }

    // Initialize object with data read from the input and restart databases.
    bool from_restart = RestartManager::getManager()->isFromRestart();
    if (from_restart) getFromRestart();
    return;
} // IBImplicitStaggeredHierarchyIntegrator

IBImplicitStaggeredHierarchyIntegrator::~IBImplicitStaggeredHierarchyIntegrator()
{
    // intentionally blank
    return;
} // ~IBImplicitStaggeredHierarchyIntegrator

void
IBImplicitStaggeredHierarchyIntegrator::preprocessIntegrateHierarchy(const double current_time,
                                                                     const double new_time,
                                                                     const int num_cycles)
{
    IBHierarchyIntegrator::preprocessIntegrateHierarchy(current_time, new_time, num_cycles);

    if (d_time_stepping_type != BACKWARD_EULER && d_time_stepping_type != MIDPOINT_RULE)
    {
        TBOX_ERROR("IBImplicitStaggeredHierarchyIntegrator::preprocessIntegrateHierarchy(): time_stepping_type = "
                   << enum_to_string<TimeSteppingType>(d_time_stepping_type)
                   << "\n"
                   << "  only supported time_stepping_types are:\n"
                   << "    "
                   << enum_to_string<TimeSteppingType>(BACKWARD_EULER)
                   << "\n"
                   << "    "
                   << enum_to_string<TimeSteppingType>(MIDPOINT_RULE)
                   << "\n");
    }

    const int coarsest_ln = 0;
    const int finest_ln = d_hierarchy->getFinestLevelNumber();

    // Allocate Eulerian scratch and new data.
    d_num_dofs_per_proc.resize(finest_ln + 1);
    for (int ln = coarsest_ln; ln <= finest_ln; ++ln)
    {
        Pointer<PatchLevel<NDIM> > level = d_hierarchy->getPatchLevel(ln);
        level->allocatePatchData(d_u_idx, current_time);
        level->allocatePatchData(d_f_idx, current_time);
        level->allocatePatchData(d_scratch_data, current_time);
        level->allocatePatchData(d_new_data, new_time);
        if (!d_solve_for_position && ln == finest_ln)
        {
            level->allocatePatchData(d_u_dof_index_idx, current_time);
            level->allocatePatchData(d_p_dof_index_idx, current_time);
            StaggeredStokesPETScVecUtilities::constructPatchLevelDOFIndices(
                d_num_dofs_per_proc[ln], d_u_dof_index_idx, d_p_dof_index_idx, level);
        }
    }

    // Initialize IB data.
    d_ib_implicit_ops->preprocessIntegrateData(current_time, new_time, num_cycles);

    // Initialize the fluid solver.
    const int ins_num_cycles = d_ins_hier_integrator->getNumberOfCycles();
    if (ins_num_cycles != d_current_num_cycles && d_current_num_cycles != 1)
    {
        TBOX_ERROR(d_object_name << "::preprocessIntegrateHierarchy():\n"
                                 << "  attempting to perform "
                                 << d_current_num_cycles
                                 << " cycles of fixed point iteration.\n"
                                 << "  number of cycles required by Navier-Stokes solver = "
                                 << ins_num_cycles
                                 << ".\n"
                                 << "  current implementation requires either that both solvers "
                                    "use the same number of cycles,\n"
                                 << "  or that the IB solver use only a single cycle.\n");
    }
    d_ins_hier_integrator->preprocessIntegrateHierarchy(current_time, new_time, ins_num_cycles);

    // Compute an initial prediction of the updated positions of the Lagrangian
    // structure.
    //
    // NOTE: The velocity should already have been interpolated to the
    // curvilinear mesh and should not need to be re-interpolated.
    if (d_enable_logging)
        plog << d_object_name << "::preprocessIntegrateHierarchy(): performing Lagrangian forward Euler step\n";
    d_ib_implicit_ops->forwardEulerStep(current_time, new_time);

    // Execute any registered callbacks.
    executePreprocessIntegrateHierarchyCallbackFcns(current_time, new_time, num_cycles);
    return;
} // preprocessIntegrateHierarchy

void
IBImplicitStaggeredHierarchyIntegrator::integrateHierarchy(const double current_time,
                                                           const double new_time,
                                                           const int cycle_num)
{
    if (d_solve_for_position)
    {
        integrateHierarchy_position(current_time, new_time, cycle_num);
    }
    else
    {
        integrateHierarchy_velocity(current_time, new_time, cycle_num);
    }
    return;
} // integrateHierarchy

void
IBImplicitStaggeredHierarchyIntegrator::postprocessIntegrateHierarchy(const double current_time,
                                                                      const double new_time,
                                                                      const bool skip_synchronize_new_state_data,
                                                                      const int num_cycles)
{
    IBHierarchyIntegrator::postprocessIntegrateHierarchy(
        current_time, new_time, skip_synchronize_new_state_data, num_cycles);

    const int coarsest_ln = 0;
    const int finest_ln = d_hierarchy->getFinestLevelNumber();
    const double dt = new_time - current_time;
    VariableDatabase<NDIM>* var_db = VariableDatabase<NDIM>::getDatabase();
    const int u_new_idx = var_db->mapVariableAndContextToIndex(d_ins_hier_integrator->getVelocityVariable(),
                                                               d_ins_hier_integrator->getNewContext());

    // Interpolate the Eulerian velocity to the curvilinear mesh.
    d_hier_velocity_data_ops->copyData(d_u_idx, u_new_idx);
    if (d_enable_logging)
        plog << d_object_name << "::postprocessIntegrateHierarchy(): interpolating Eulerian "
                                 "velocity to the Lagrangian mesh\n";
    d_ib_implicit_ops->interpolateVelocity(d_u_idx,
                                           getCoarsenSchedules(d_object_name + "::u::CONSERVATIVE_COARSEN"),
                                           getGhostfillRefineSchedules(d_object_name + "::u"),
                                           new_time);

    // Synchronize new state data.
    if (!skip_synchronize_new_state_data)
    {
        if (d_enable_logging)
            plog << d_object_name << "::postprocessIntegrateHierarchy(): synchronizing updated data\n";
        synchronizeHierarchyData(NEW_DATA);
    }

    // Determine the CFL number.
    double cfl_max = 0.0;
    PatchCellDataOpsReal<NDIM, double> patch_cc_ops;
    PatchSideDataOpsReal<NDIM, double> patch_sc_ops;
    for (int ln = coarsest_ln; ln <= finest_ln; ++ln)
    {
        Pointer<PatchLevel<NDIM> > level = d_hierarchy->getPatchLevel(ln);
        for (PatchLevel<NDIM>::Iterator p(level); p; p++)
        {
            Pointer<Patch<NDIM> > patch = level->getPatch(p());
            const Box<NDIM>& patch_box = patch->getBox();
            const Pointer<CartesianPatchGeometry<NDIM> > pgeom = patch->getPatchGeometry();
            const double* const dx = pgeom->getDx();
            const double dx_min = *(std::min_element(dx, dx + NDIM));
            Pointer<CellData<NDIM, double> > u_cc_new_data = patch->getPatchData(u_new_idx);
            Pointer<SideData<NDIM, double> > u_sc_new_data = patch->getPatchData(u_new_idx);
            double u_max = 0.0;
            if (u_cc_new_data) u_max = patch_cc_ops.maxNorm(u_cc_new_data, patch_box);
            if (u_sc_new_data) u_max = patch_sc_ops.maxNorm(u_sc_new_data, patch_box);
            cfl_max = std::max(cfl_max, u_max * dt / dx_min);
        }
    }
    cfl_max = SAMRAI_MPI::maxReduction(cfl_max);
    d_regrid_cfl_estimate += cfl_max;
    if (d_enable_logging)
        plog << d_object_name << "::postprocessIntegrateHierarchy(): CFL number = " << cfl_max << "\n";
    if (d_enable_logging)
        plog << d_object_name << "::postprocessIntegrateHierarchy(): estimated upper bound on IB "
                                 "point displacement since last regrid = "
             << d_regrid_cfl_estimate << "\n";

    // Deallocate the fluid solver.
    const int ins_num_cycles = d_ins_hier_integrator->getNumberOfCycles();
    d_ins_hier_integrator->postprocessIntegrateHierarchy(
        current_time, new_time, skip_synchronize_new_state_data, ins_num_cycles);

    // Deallocate IB data.
    d_ib_implicit_ops->postprocessIntegrateData(current_time, new_time, num_cycles);

    // Deallocate Eulerian scratch data.
    for (int ln = coarsest_ln; ln <= finest_ln; ++ln)
    {
        Pointer<PatchLevel<NDIM> > level = d_hierarchy->getPatchLevel(ln);
        level->deallocatePatchData(d_u_idx);
        level->deallocatePatchData(d_f_idx);
        level->deallocatePatchData(d_scratch_data);
        level->deallocatePatchData(d_new_data);
        if (!d_solve_for_position && ln == finest_ln)
        {
            level->deallocatePatchData(d_u_dof_index_idx);
            level->deallocatePatchData(d_p_dof_index_idx);
        }
    }

    // Execute any registered callbacks.
    executePostprocessIntegrateHierarchyCallbackFcns(
        current_time, new_time, skip_synchronize_new_state_data, num_cycles);
    return;
} // postprocessIntegrateHierarchy

void
IBImplicitStaggeredHierarchyIntegrator::initializeHierarchyIntegrator(Pointer<PatchHierarchy<NDIM> > hierarchy,
                                                                      Pointer<GriddingAlgorithm<NDIM> > gridding_alg)
{
    if (d_integrator_is_initialized) return;

    // Register u and p DOF variables.
    VariableDatabase<NDIM>* var_db = VariableDatabase<NDIM>::getDatabase();
    d_u_dof_index_var = new SideVariable<NDIM, int>(d_object_name + "::u_dof_index");
    d_p_dof_index_var = new CellVariable<NDIM, int>(d_object_name + "::p_dof_index");
    const IntVector<NDIM> ib_ghosts = d_ib_method_ops->getMinimumGhostCellWidth();
    const IntVector<NDIM> no_ghosts = 0;
    d_u_dof_index_idx = var_db->registerVariableAndContext(d_u_dof_index_var, getScratchContext(), ib_ghosts);
    d_p_dof_index_idx = var_db->registerVariableAndContext(d_p_dof_index_var, getScratchContext(), no_ghosts);

    // Register body force function with INSHierarchyIntegrator
    d_ins_hier_integrator->registerBodyForceFunction(d_body_force_fcn);

    // Finish initializing the hierarchy integrator.
    IBHierarchyIntegrator::initializeHierarchyIntegrator(hierarchy, gridding_alg);
    return;
} // initializeHierarchyIntegrator

int
IBImplicitStaggeredHierarchyIntegrator::getNumberOfCycles() const
{
    return d_ins_hier_integrator->getNumberOfCycles();
} // getNumberOfCycles

/////////////////////////////// PROTECTED ////////////////////////////////////

void
IBImplicitStaggeredHierarchyIntegrator::putToDatabaseSpecialized(Pointer<Database> db)
{
    IBHierarchyIntegrator::putToDatabaseSpecialized(db);
    db->putInteger("IB_IMPLICIT_STAGGERED_HIERARCHY_INTEGRATOR_VERSION",
                   IB_IMPLICIT_STAGGERED_HIERARCHY_INTEGRATOR_VERSION);
    return;
} // putToDatabaseSpecialized

/////////////////////////////// PRIVATE //////////////////////////////////////

void
IBImplicitStaggeredHierarchyIntegrator::getFromRestart()
{
    Pointer<Database> restart_db = RestartManager::getManager()->getRootDatabase();
    Pointer<Database> db;
    if (restart_db->isDatabase(d_object_name))
    {
        db = restart_db->getDatabase(d_object_name);
    }
    else
    {
        TBOX_ERROR(d_object_name << ":  Restart database corresponding to " << d_object_name
                                 << " not found in restart file."
                                 << std::endl);
    }
    int ver = db->getInteger("IB_IMPLICIT_STAGGERED_HIERARCHY_INTEGRATOR_VERSION");
    if (ver != IB_IMPLICIT_STAGGERED_HIERARCHY_INTEGRATOR_VERSION)
    {
        TBOX_ERROR(d_object_name << ":  Restart file version different than class version." << std::endl);
    }
    return;
} // getFromRestart

void
IBImplicitStaggeredHierarchyIntegrator::integrateHierarchy_position(const double current_time,
                                                                    const double new_time,
                                                                    const int cycle_num)
{
    IBHierarchyIntegrator::integrateHierarchy(current_time, new_time, cycle_num);

    Pointer<INSStaggeredHierarchyIntegrator> ins_hier_integrator = d_ins_hier_integrator;
    TBOX_ASSERT(ins_hier_integrator);

    PetscErrorCode ierr;
    int n_local;

    const int coarsest_ln = 0;
    const int finest_ln = d_hierarchy->getFinestLevelNumber();

    VariableDatabase<NDIM>* var_db = VariableDatabase<NDIM>::getDatabase();
    Pointer<VariableContext> current_ctx = ins_hier_integrator->getCurrentContext();
    Pointer<VariableContext> scratch_ctx = ins_hier_integrator->getScratchContext();
    Pointer<VariableContext> new_ctx = ins_hier_integrator->getNewContext();

    const int wgt_cc_idx = d_hier_math_ops->getCellWeightPatchDescriptorIndex();
    const int wgt_sc_idx = d_hier_math_ops->getSideWeightPatchDescriptorIndex();

    Pointer<Variable<NDIM> > u_var = ins_hier_integrator->getVelocityVariable();
    const int u_scratch_idx = var_db->mapVariableAndContextToIndex(u_var, scratch_ctx);

    Pointer<Variable<NDIM> > p_var = ins_hier_integrator->getPressureVariable();
    const int p_scratch_idx = var_db->mapVariableAndContextToIndex(p_var, scratch_ctx);

    // Skip all cycles in the INS solver --- we advance the state data here.
    ins_hier_integrator->skipCycle(current_time, new_time, cycle_num);

    // Setup Eulerian vectors used in solving the implicit IB equations.
    Pointer<SAMRAIVectorReal<NDIM, double> > eul_sol_vec =
        new SAMRAIVectorReal<NDIM, double>(d_object_name + "::eulerian_sol_vec", d_hierarchy, coarsest_ln, finest_ln);
    eul_sol_vec->addComponent(u_var, u_scratch_idx, wgt_sc_idx, d_hier_velocity_data_ops);
    eul_sol_vec->addComponent(p_var, p_scratch_idx, wgt_cc_idx, d_hier_pressure_data_ops);

    Pointer<SAMRAIVectorReal<NDIM, double> > eul_rhs_vec =
        eul_sol_vec->cloneVector(d_object_name + "::eulerian_rhs_vec");
    eul_rhs_vec->allocateVectorData(current_time);

    d_u_scratch_vec = eul_sol_vec->cloneVector(d_object_name + "::u_scratch_vec");
    d_f_scratch_vec = eul_rhs_vec->cloneVector(d_object_name + "::f_scratch_vec");
    d_u_scratch_vec->allocateVectorData(current_time);
    d_f_scratch_vec->allocateVectorData(current_time);

    ins_hier_integrator->setupSolverVectors(eul_sol_vec, eul_rhs_vec, current_time, new_time, cycle_num);

    d_stokes_solver = ins_hier_integrator->getStokesSolver();
    Pointer<KrylovLinearSolver> p_stokes_solver = d_stokes_solver;
    TBOX_ASSERT(p_stokes_solver);
    d_stokes_op = p_stokes_solver->getOperator();
    TBOX_ASSERT(d_stokes_op);

    // Setup Lagrangian vectors used in solving the implicit IB equations.
    Vec lag_sol_petsc_vec, lag_rhs_petsc_vec;
    d_ib_implicit_ops->createSolverVecs(&lag_sol_petsc_vec, &lag_rhs_petsc_vec);
    d_ib_implicit_ops->setupSolverVecs(&lag_sol_petsc_vec, &lag_rhs_petsc_vec);

    // Indicate that the current approximation to position of the structure
    // should be used for Lagrangian-Eulerian coupling.
    d_ib_implicit_ops->updateFixedLEOperators();

    // Setup multi-vec objects to store the composite solution and
    // right-hand-side vectors.
    Vec eul_sol_petsc_vec = PETScSAMRAIVectorReal::createPETScVector(eul_sol_vec, PETSC_COMM_WORLD);
    Vec eul_rhs_petsc_vec = PETScSAMRAIVectorReal::createPETScVector(eul_rhs_vec, PETSC_COMM_WORLD);

    Vec sol_petsc_vecs[] = { eul_sol_petsc_vec, lag_sol_petsc_vec };
    Vec rhs_petsc_vecs[] = { eul_rhs_petsc_vec, lag_rhs_petsc_vec };

    Vec composite_sol_petsc_vec, composite_rhs_petsc_vec, composite_res_petsc_vec;
    ierr = VecCreateMultiVec(PETSC_COMM_WORLD, 2, sol_petsc_vecs, &composite_sol_petsc_vec);
    IBTK_CHKERRQ(ierr);
    ierr = VecCreateMultiVec(PETSC_COMM_WORLD, 2, rhs_petsc_vecs, &composite_rhs_petsc_vec);
    IBTK_CHKERRQ(ierr);
    ierr = VecDuplicate(composite_rhs_petsc_vec, &composite_res_petsc_vec);
    IBTK_CHKERRQ(ierr);

    // Solve the implicit IB equations.
    d_ib_implicit_ops->preprocessSolveFluidEquations(current_time, new_time, cycle_num);

    SNES snes;
    ierr = SNESCreate(PETSC_COMM_WORLD, &snes);
    IBTK_CHKERRQ(ierr);
    ierr = SNESSetFunction(snes, composite_res_petsc_vec, IBFunction_SAMRAI, this);
    IBTK_CHKERRQ(ierr);
    ierr = SNESSetOptionsPrefix(snes, "ib_");
    IBTK_CHKERRQ(ierr);

    Mat jac;
    ierr = VecGetLocalSize(composite_sol_petsc_vec, &n_local);
    IBTK_CHKERRQ(ierr);
    ierr = MatCreateShell(PETSC_COMM_WORLD, n_local, n_local, PETSC_DETERMINE, PETSC_DETERMINE, this, &jac);
    IBTK_CHKERRQ(ierr);
    ierr = MatShellSetOperation(jac, MATOP_MULT, reinterpret_cast<void (*)(void)>(IBJacobianApply_SAMRAI));
    IBTK_CHKERRQ(ierr);
    ierr = SNESSetJacobian(snes, jac, jac, IBJacobianSetup_SAMRAI, this);
    IBTK_CHKERRQ(ierr);

    Mat schur;
    ierr = VecGetLocalSize(lag_sol_petsc_vec, &n_local);
    IBTK_CHKERRQ(ierr);
    ierr = MatCreateShell(PETSC_COMM_WORLD, n_local, n_local, PETSC_DETERMINE, PETSC_DETERMINE, this, &schur);
    IBTK_CHKERRQ(ierr);
    ierr = MatShellSetOperation(schur, MATOP_MULT, reinterpret_cast<void (*)(void)>(lagrangianSchurApply_SAMRAI));
    IBTK_CHKERRQ(ierr);
    ierr = KSPCreate(PETSC_COMM_WORLD, &d_schur_solver);
    IBTK_CHKERRQ(ierr);
    ierr = KSPSetOptionsPrefix(d_schur_solver, "ib_schur_");
    IBTK_CHKERRQ(ierr);
    ierr = KSPSetOperators(d_schur_solver, schur, schur);
    IBTK_CHKERRQ(ierr);
    ierr = KSPSetReusePreconditioner(d_schur_solver, PETSC_TRUE);
    IBTK_CHKERRQ(ierr);
    PC schur_pc;
    ierr = KSPGetPC(d_schur_solver, &schur_pc);
    IBTK_CHKERRQ(ierr);
    ierr = PCSetType(schur_pc, PCNONE);
    IBTK_CHKERRQ(ierr);
    ierr = KSPSetFromOptions(d_schur_solver);
    IBTK_CHKERRQ(ierr);

    KSP snes_ksp;
    ierr = SNESGetKSP(snes, &snes_ksp);
    IBTK_CHKERRQ(ierr);
    ierr = KSPSetType(snes_ksp, KSPFGMRES);
    IBTK_CHKERRQ(ierr);
    PC snes_pc;
    ierr = KSPGetPC(snes_ksp, &snes_pc);
    IBTK_CHKERRQ(ierr);
    ierr = PCSetType(snes_pc, PCSHELL);
    IBTK_CHKERRQ(ierr);
    ierr = PCShellSetContext(snes_pc, this);
    IBTK_CHKERRQ(ierr);
    ierr = PCShellSetApply(snes_pc, IBPCApply_SAMRAI);
    IBTK_CHKERRQ(ierr);

    ierr = SNESSetFromOptions(snes);
    IBTK_CHKERRQ(ierr);
    ierr = SNESSolve(snes, composite_rhs_petsc_vec, composite_sol_petsc_vec);
    IBTK_CHKERRQ(ierr);
    ierr = SNESDestroy(&snes);
    IBTK_CHKERRQ(ierr);
    ierr = MatDestroy(&jac);
    IBTK_CHKERRQ(ierr);
    ierr = MatDestroy(&schur);
    IBTK_CHKERRQ(ierr);
    ierr = KSPDestroy(&d_schur_solver);
    IBTK_CHKERRQ(ierr);

    d_ib_implicit_ops->postprocessSolveFluidEquations(current_time, new_time, cycle_num);

    // Reset Eulerian solver vectors and Eulerian state data.
    ins_hier_integrator->resetSolverVectors(eul_sol_vec, eul_rhs_vec, current_time, new_time, cycle_num);

    // Interpolate the Eulerian velocity to the curvilinear mesh.
    d_ib_implicit_ops->setUpdatedPosition(lag_sol_petsc_vec);

    // Deallocate temporary data.
    ierr = VecDestroy(&composite_sol_petsc_vec);
    IBTK_CHKERRQ(ierr);
    ierr = VecDestroy(&composite_rhs_petsc_vec);
    IBTK_CHKERRQ(ierr);
    ierr = VecDestroy(&composite_res_petsc_vec);
    IBTK_CHKERRQ(ierr);
    PETScSAMRAIVectorReal::destroyPETScVector(eul_sol_petsc_vec);
    PETScSAMRAIVectorReal::destroyPETScVector(eul_rhs_petsc_vec);
    eul_rhs_vec->freeVectorComponents();
    d_u_scratch_vec->freeVectorComponents();
    d_f_scratch_vec->freeVectorComponents();
    ierr = VecDestroy(&lag_sol_petsc_vec);
    IBTK_CHKERRQ(ierr);
    ierr = VecDestroy(&lag_rhs_petsc_vec);
    IBTK_CHKERRQ(ierr);

    // Execute any registered callbacks.
    executeIntegrateHierarchyCallbackFcns(current_time, new_time, cycle_num);
    return;
} // integrateHierarchy_position

void
IBImplicitStaggeredHierarchyIntegrator::integrateHierarchy_velocity(const double current_time,
                                                                    const double new_time,
                                                                    const int cycle_num)
{
    IBHierarchyIntegrator::integrateHierarchy(current_time, new_time, cycle_num);

    Pointer<INSStaggeredHierarchyIntegrator> ins_hier_integrator = d_ins_hier_integrator;
    TBOX_ASSERT(ins_hier_integrator);

    PetscErrorCode ierr;
    int n_local;

    const int coarsest_ln = 0;
    const int finest_ln = d_hierarchy->getFinestLevelNumber();
    const double half_time = current_time + 0.5 * (new_time - current_time);

    VariableDatabase<NDIM>* var_db = VariableDatabase<NDIM>::getDatabase();
    Pointer<VariableContext> current_ctx = ins_hier_integrator->getCurrentContext();
    Pointer<VariableContext> scratch_ctx = ins_hier_integrator->getScratchContext();
    Pointer<VariableContext> new_ctx = ins_hier_integrator->getNewContext();

    const int wgt_cc_idx = d_hier_math_ops->getCellWeightPatchDescriptorIndex();
    const int wgt_sc_idx = d_hier_math_ops->getSideWeightPatchDescriptorIndex();

    Pointer<Variable<NDIM> > u_var = ins_hier_integrator->getVelocityVariable();
    const int u_current_idx = var_db->mapVariableAndContextToIndex(u_var, current_ctx);
    const int u_scratch_idx = var_db->mapVariableAndContextToIndex(u_var, scratch_ctx);

    Pointer<Variable<NDIM> > p_var = ins_hier_integrator->getPressureVariable();
    const int p_scratch_idx = var_db->mapVariableAndContextToIndex(p_var, scratch_ctx);

    // Skip all cycles in the INS solver --- we advance the state data here.
    ins_hier_integrator->skipCycle(current_time, new_time, cycle_num);

    // Setup Eulerian vectors used in solving the implicit IB equations.
    Pointer<SAMRAIVectorReal<NDIM, double> > eul_sol_vec =
        new SAMRAIVectorReal<NDIM, double>(d_object_name + "::eulerian_sol_vec", d_hierarchy, coarsest_ln, finest_ln);
    eul_sol_vec->addComponent(u_var, u_scratch_idx, wgt_sc_idx, d_hier_velocity_data_ops);
    eul_sol_vec->addComponent(p_var, p_scratch_idx, wgt_cc_idx, d_hier_pressure_data_ops);

    Pointer<SAMRAIVectorReal<NDIM, double> > eul_rhs_vec =
        eul_sol_vec->cloneVector(d_object_name + "::eulerian_rhs_vec");
    eul_rhs_vec->allocateVectorData(current_time);

    d_f_scratch_vec = eul_rhs_vec->cloneVector(d_object_name + "::f_scratch_vec");
    d_f_scratch_vec->allocateVectorData(current_time);

    // Compute convective and previous time-step diffusive terms in the rhs vec.
    ins_hier_integrator->setupSolverVectors(eul_sol_vec, eul_rhs_vec, current_time, new_time, cycle_num);

    // Setup Stokes operator.
    Pointer<IBImplicitStaggeredStokesSolver> p_stokes_solver = d_stokes_solver;
    TBOX_ASSERT(p_stokes_solver);
    d_stokes_op = p_stokes_solver->getStaggeredStokesOperator();
    d_stokes_op->setSolutionTime(new_time);
    d_stokes_op->setTimeInterval(current_time, new_time);
    d_stokes_op->initializeOperatorState(*eul_sol_vec, *eul_rhs_vec);

    // Setup Stokes-IB preconditioner.
    Pointer<StaggeredStokesFACPreconditioner> stokes_fac_pc = p_stokes_solver->getStaggeredStokesFACPreconditioner();
    stokes_fac_pc->setSolutionTime(new_time);
    stokes_fac_pc->setTimeInterval(current_time, new_time);
    stokes_fac_pc->setPhysicalBcCoefs(d_ins_hier_integrator->getIntermediateVelocityBoundaryConditions(),
                                      d_ins_hier_integrator->getProjectionBoundaryConditions());
    Pointer<StaggeredStokesIBLevelRelaxationFACOperator> stokes_fac_op = stokes_fac_pc->getFACPreconditionerStrategy();
    Mat elastic_op = NULL;
    double data_time = std::numeric_limits<double>::quiet_NaN();
    switch (d_time_stepping_type)
    {
    case BACKWARD_EULER:
    case TRAPEZOIDAL_RULE:
        data_time = new_time;
        break;
    case MIDPOINT_RULE:
        data_time = half_time;
        break;
    default:
        TBOX_ERROR("unsupported time stepping type\n");
    }
<<<<<<< HEAD
=======
    stokes_fac_op->setIBTimeSteppingType(d_time_stepping_type);
>>>>>>> dced7849
    d_ib_implicit_ops->constructLagrangianForceJacobian(elastic_op, MATAIJ, data_time);
    stokes_fac_op->setIBForceJacobian(elastic_op);
    Mat interp_op = NULL;
    if (d_jac_delta_fcn == "IB_4")
    {
        d_ib_implicit_ops->constructInterpOp(interp_op,
                                             ib_4_interp_fcn,
                                             ib_4_interp_stencil,
                                             d_num_dofs_per_proc[finest_ln],
                                             d_u_dof_index_idx,
                                             data_time);
    }
    else if (d_jac_delta_fcn == "PIECEWISE_LINEAR")
    {
        d_ib_implicit_ops->constructInterpOp(interp_op,
                                             pwl_interp_fcn,
                                             pwl_interp_stencil,
                                             d_num_dofs_per_proc[finest_ln],
                                             d_u_dof_index_idx,
                                             data_time);
    }
    else
    {
        TBOX_ERROR("IBImplicitStaggeredHierarchyIntegrator::integrateHierarchy_velocity()."
                   << " Delta function "
                   << d_jac_delta_fcn
                   << " is not supported in creating Jacobian."
                   << std::endl);
    }
    stokes_fac_op->setIBInterpOp(interp_op);
    stokes_fac_pc->initializeSolverState(*eul_sol_vec, *eul_rhs_vec);

    // Indicate that the current approximation to position of the structure
    // should be used for Lagrangian-Eulerian coupling.
    d_ib_implicit_ops->updateFixedLEOperators();

    // Setup right-hand-side vectors.
    d_ib_implicit_ops->preprocessSolveFluidEquations(current_time, new_time, cycle_num);
    d_stokes_op->setHomogeneousBc(false);
    d_stokes_op->modifyRhsForBcs(*eul_rhs_vec);
    d_stokes_solver->setHomogeneousBc(true);
    d_stokes_op->setHomogeneousBc(true);

    // Create PETSc Vecs to be used with PETSc solvers.
    d_ib_implicit_ops->createSolverVecs(&d_X_current, NULL);
    d_ib_implicit_ops->setupSolverVecs(&d_X_current, NULL);
    Vec eul_sol_petsc_vec = PETScSAMRAIVectorReal::createPETScVector(eul_sol_vec, PETSC_COMM_WORLD);
    Vec eul_rhs_petsc_vec = PETScSAMRAIVectorReal::createPETScVector(eul_rhs_vec, PETSC_COMM_WORLD);
    Vec eul_res_petsc_vec = PETScSAMRAIVectorReal::createPETScVector(d_f_scratch_vec, PETSC_COMM_WORLD);

    // Create the outer nonlinear solver.
    SNES snes;
    ierr = SNESCreate(PETSC_COMM_WORLD, &snes);
    IBTK_CHKERRQ(ierr);
    ierr = SNESSetFunction(snes, eul_res_petsc_vec, IBFunction_SAMRAI, this);
    IBTK_CHKERRQ(ierr);
    ierr = SNESSetOptionsPrefix(snes, "ib_");
    IBTK_CHKERRQ(ierr);

    // Create the Jacobian for Newton iterations.
    Mat jac;
    ierr = VecGetLocalSize(eul_sol_petsc_vec, &n_local);
    IBTK_CHKERRQ(ierr);
    ierr = MatCreateShell(PETSC_COMM_WORLD, n_local, n_local, PETSC_DETERMINE, PETSC_DETERMINE, this, &jac);
    IBTK_CHKERRQ(ierr);
    ierr = MatShellSetOperation(jac, MATOP_MULT, reinterpret_cast<void (*)(void)>(IBJacobianApply_SAMRAI));
    IBTK_CHKERRQ(ierr);
    ierr = SNESSetJacobian(snes, jac, jac, IBJacobianSetup_SAMRAI, this);
    IBTK_CHKERRQ(ierr);

    // Create the KSP for Jacobian setup for SNES.
    KSP snes_ksp;
    ierr = SNESGetKSP(snes, &snes_ksp);
    IBTK_CHKERRQ(ierr);
    ierr = KSPSetType(snes_ksp, KSPFGMRES);
    IBTK_CHKERRQ(ierr);
    PC snes_pc;
    ierr = KSPGetPC(snes_ksp, &snes_pc);
    IBTK_CHKERRQ(ierr);
    ierr = PCSetType(snes_pc, PCSHELL);
    IBTK_CHKERRQ(ierr);
    ierr = PCShellSetContext(snes_pc, this);
    IBTK_CHKERRQ(ierr);
    ierr = PCShellSetApply(snes_pc, IBPCApply_SAMRAI);
    IBTK_CHKERRQ(ierr);

    // Solve the system.
    ierr = SNESSetFromOptions(snes);
    IBTK_CHKERRQ(ierr);
    ierr = SNESSolve(snes, eul_rhs_petsc_vec, eul_sol_petsc_vec);
    IBTK_CHKERRQ(ierr);
    ierr = SNESDestroy(&snes);
    IBTK_CHKERRQ(ierr);
    ierr = MatDestroy(&jac);
    IBTK_CHKERRQ(ierr);

    d_stokes_op->imposeSolBcs(*eul_sol_vec);
    d_ib_implicit_ops->postprocessSolveFluidEquations(current_time, new_time, cycle_num);

    // Reset Eulerian solver vectors and Eulerian state data.
    ins_hier_integrator->resetSolverVectors(eul_sol_vec, eul_rhs_vec, current_time, new_time, cycle_num);

    // Interpolate the Eulerian velocity to the curvilinear mesh.
    if (d_enable_logging)
    {
        plog << d_object_name
             << "::integrateHierarchy_velocity(): interpolating Eulerian velocity to the Lagrangian mesh\n";
    }
    int u_new_idx = eul_sol_vec->getComponentDescriptorIndex(0);
    double velocity_time = std::numeric_limits<double>::quiet_NaN();
    switch (d_time_stepping_type)
    {
    case BACKWARD_EULER:
    case TRAPEZOIDAL_RULE:
        d_hier_velocity_data_ops->copyData(d_u_idx, u_new_idx);
        velocity_time = new_time;
        break;
    case MIDPOINT_RULE:
        d_hier_velocity_data_ops->linearSum(d_u_idx, 0.5, u_current_idx, 0.5, u_new_idx);
        velocity_time = half_time;
        break;
    default:
        TBOX_ERROR("unsupported time stepping type\n");
    }
    d_ib_implicit_ops->interpolateVelocity(d_u_idx,
                                           getCoarsenSchedules(d_object_name + "::u::CONSERVATIVE_COARSEN"),
                                           getGhostfillRefineSchedules(d_object_name + "::u"),
                                           velocity_time);

    // Compute the final value of the updated positions of the Lagrangian
    // structure.
    switch (d_time_stepping_type)
    {
    case BACKWARD_EULER:
        d_ib_implicit_ops->backwardEulerStep(current_time, new_time);
        break;
    case TRAPEZOIDAL_RULE:
        d_ib_implicit_ops->trapezoidalStep(current_time, new_time);
        break;
    case MIDPOINT_RULE:
        d_ib_implicit_ops->midpointStep(current_time, new_time);
        break;
    default:
        TBOX_ERROR("unsupported time stepping type\n");
    }

    // Deallocate PETSc Vecs.
    ierr = VecDestroy(&d_X_current);
    IBTK_CHKERRQ(ierr);
    PETScSAMRAIVectorReal::destroyPETScVector(eul_sol_petsc_vec);
    PETScSAMRAIVectorReal::destroyPETScVector(eul_rhs_petsc_vec);
    PETScSAMRAIVectorReal::destroyPETScVector(eul_res_petsc_vec);

    // Deallocate Eulerian components.
    eul_rhs_vec->freeVectorComponents();
    d_f_scratch_vec->freeVectorComponents();

    // Deallocate solvers and operators.
    p_stokes_solver->deallocateSolverState();
    d_stokes_op->deallocateOperatorState();
    stokes_fac_pc->deallocateSolverState();
    stokes_fac_op->deallocateOperatorState();
    ierr = MatDestroy(&elastic_op);
    IBTK_CHKERRQ(ierr);
    ierr = MatDestroy(&interp_op);
    IBTK_CHKERRQ(ierr);

    // Execute any registered callbacks.
    executeIntegrateHierarchyCallbackFcns(current_time, new_time, cycle_num);
    return;
} // integrateHierarchy_velocity

PetscErrorCode
IBImplicitStaggeredHierarchyIntegrator::IBFunction_SAMRAI(SNES snes, Vec x, Vec f, void* ctx)
{
    IBImplicitStaggeredHierarchyIntegrator* ib_integrator = static_cast<IBImplicitStaggeredHierarchyIntegrator*>(ctx);

    PetscErrorCode ierr = 1;
    if (ib_integrator->d_solve_for_position)
    {
        ierr = ib_integrator->IBFunction_position(snes, x, f);
    }
    else
    {
        ierr = ib_integrator->IBFunction_velocity(snes, x, f);
    }

    return ierr;
} // IBFunction_SAMRAI

PetscErrorCode
IBImplicitStaggeredHierarchyIntegrator::IBFunction_position(SNES /*snes*/, Vec x, Vec f)
{
    PetscErrorCode ierr;
    const double current_time = d_integrator_time;
    const double new_time = current_time + d_current_dt;
    const double half_time = current_time + 0.5 * d_current_dt;

    Vec* component_sol_vecs;
    Vec* component_rhs_vecs;
    ierr = VecMultiVecGetSubVecs(x, &component_sol_vecs);
    IBTK_CHKERRQ(ierr);
    ierr = VecMultiVecGetSubVecs(f, &component_rhs_vecs);
    IBTK_CHKERRQ(ierr);

    Pointer<SAMRAIVectorReal<NDIM, double> > u = PETScSAMRAIVectorReal::getSAMRAIVector(component_sol_vecs[0]);
    Pointer<SAMRAIVectorReal<NDIM, double> > f_u = PETScSAMRAIVectorReal::getSAMRAIVector(component_rhs_vecs[0]);

    VariableDatabase<NDIM>* var_db = VariableDatabase<NDIM>::getDatabase();
    Pointer<VariableContext> current_ctx = d_ins_hier_integrator->getCurrentContext();
    Pointer<Variable<NDIM> > u_var = d_ins_hier_integrator->getVelocityVariable();
    const int u_current_idx = var_db->mapVariableAndContextToIndex(u_var, current_ctx);
    const int u_new_idx = u->getComponentDescriptorIndex(0);
    const int f_u_idx = f_u->getComponentDescriptorIndex(0);

    Vec X = component_sol_vecs[1];
    Vec R = component_rhs_vecs[1];

    // Evaluate the Eulerian terms.
    d_stokes_op->setHomogeneousBc(true);
    d_stokes_op->apply(*u, *f_u);

    double force_time = std::numeric_limits<double>::quiet_NaN();
    double kappa = std::numeric_limits<double>::quiet_NaN();
    switch (d_time_stepping_type)
    {
    case BACKWARD_EULER:
        force_time = new_time;
        kappa = 1.0;
        break;
    case TRAPEZOIDAL_RULE:
        force_time = new_time;
        kappa = 0.5;
        break;
    case MIDPOINT_RULE:
        force_time = half_time;
        kappa = 1.0;
        break;
    default:
        TBOX_ERROR("unsupported time stepping type\n");
    }
    d_ib_implicit_ops->setUpdatedPosition(X);
    d_ib_implicit_ops->computeLagrangianForce(force_time);
    if (d_enable_logging)
    {
        plog << d_object_name << "::integrateHierarchy_position(): spreading Lagrangian force to the Eulerian grid\n";
        plog << "Spreading being done from " << d_object_name << "::IBFunction_position().\n";
    }
    d_hier_velocity_data_ops->setToScalar(d_f_idx, 0.0, /*interior_only*/ false);
    d_u_phys_bdry_op->setPatchDataIndex(d_f_idx);
    d_u_phys_bdry_op->setHomogeneousBc(true); // use homogeneous BCs to define spreading at physical boundaries
    d_ib_implicit_ops->spreadForce(
        d_f_idx, d_u_phys_bdry_op, getProlongRefineSchedules(d_object_name + "::f"), force_time);
    d_hier_velocity_data_ops->axpy(f_u_idx, -kappa, d_f_idx, f_u_idx);
    ierr = PetscObjectStateIncrease(reinterpret_cast<PetscObject>(component_rhs_vecs[0]));
    IBTK_CHKERRQ(ierr);

    // Evaluate the Lagrangian terms.
    double velocity_time = std::numeric_limits<double>::quiet_NaN();
    switch (d_time_stepping_type)
    {
    case BACKWARD_EULER:
    case TRAPEZOIDAL_RULE:
        d_hier_velocity_data_ops->copyData(d_u_idx, u_new_idx);
        velocity_time = new_time;
        break;
    case MIDPOINT_RULE:
        d_hier_velocity_data_ops->linearSum(d_u_idx, 0.5, u_current_idx, 0.5, u_new_idx);
        velocity_time = half_time;
        break;
    default:
        TBOX_ERROR("unsupported time stepping type\n");
    }
    d_u_phys_bdry_op->setPatchDataIndex(d_u_idx);
    d_u_phys_bdry_op->setHomogeneousBc(false);
    d_ib_implicit_ops->interpolateVelocity(d_u_idx,
                                           getCoarsenSchedules(d_object_name + "::u::CONSERVATIVE_COARSEN"),
                                           getGhostfillRefineSchedules(d_object_name + "::u"),
                                           velocity_time);
    d_ib_implicit_ops->computeResidual(R);

    // Ensure that PETSc sees that the state of the RHS vector has changed.
    // This is a nasty hack.
    ierr = PetscObjectStateIncrease(reinterpret_cast<PetscObject>(f));
    IBTK_CHKERRQ(ierr);

    return ierr;
} // IBFunction_position

PetscErrorCode
IBImplicitStaggeredHierarchyIntegrator::IBFunction_velocity(SNES /*snes*/, Vec x, Vec f)
{
    PetscErrorCode ierr;
    const double current_time = d_integrator_time;
    const double new_time = current_time + d_current_dt;
    const double half_time = current_time + 0.5 * d_current_dt;

    Pointer<SAMRAIVectorReal<NDIM, double> > u = PETScSAMRAIVectorReal::getSAMRAIVector(x);
    Pointer<SAMRAIVectorReal<NDIM, double> > f_u = PETScSAMRAIVectorReal::getSAMRAIVector(f);

    VariableDatabase<NDIM>* var_db = VariableDatabase<NDIM>::getDatabase();
    Pointer<VariableContext> current_ctx = d_ins_hier_integrator->getCurrentContext();
    Pointer<Variable<NDIM> > u_var = d_ins_hier_integrator->getVelocityVariable();
    const int u_current_idx = var_db->mapVariableAndContextToIndex(u_var, current_ctx);
    const int u_new_idx = u->getComponentDescriptorIndex(0);
    const int f_u_idx = f_u->getComponentDescriptorIndex(0);

    // Apply the Stokes part.
    d_stokes_op->setHomogeneousBc(true);
    d_stokes_op->apply(*u, *f_u);

    // Compute the new position of the structure.
    double velocity_time = std::numeric_limits<double>::quiet_NaN();
    switch (d_time_stepping_type)
    {
    case BACKWARD_EULER:
    case TRAPEZOIDAL_RULE:
        d_hier_velocity_data_ops->copyData(d_u_idx, u_new_idx);
        velocity_time = new_time;
        break;
    case MIDPOINT_RULE:
        d_hier_velocity_data_ops->linearSum(d_u_idx, 0.5, u_new_idx, 0.5, u_current_idx);
        velocity_time = half_time;
        break;
    default:
        TBOX_ERROR("unsupported time stepping type\n");
    }
    d_ib_implicit_ops->interpolateVelocity(d_u_idx,
                                           getCoarsenSchedules(d_object_name + "::u::CONSERVATIVE_COARSEN"),
                                           getGhostfillRefineSchedules(d_object_name + "::u"),
                                           velocity_time);
    switch (d_time_stepping_type)
    {
    case BACKWARD_EULER:
        d_ib_implicit_ops->backwardEulerStep(current_time, new_time);
        break;
    case TRAPEZOIDAL_RULE:
        d_ib_implicit_ops->trapezoidalStep(current_time, new_time);
        break;
    case MIDPOINT_RULE:
        d_ib_implicit_ops->midpointStep(current_time, new_time);
        break;
    default:
        TBOX_ERROR("unsupported time stepping type\n");
    }

    // Subtract f = S[F] from the RHS.
    double force_time = std::numeric_limits<double>::quiet_NaN();
    double kappa = std::numeric_limits<double>::quiet_NaN();
    switch (d_time_stepping_type)
    {
    case BACKWARD_EULER:
        force_time = new_time;
        kappa = 1.0;
        break;
    case TRAPEZOIDAL_RULE:
        force_time = new_time;
        kappa = 0.5;
        break;
    case MIDPOINT_RULE:
        force_time = half_time;
        kappa = 1.0;
        break;
    default:
        TBOX_ERROR("unsupported time stepping type\n");
    }
    d_ib_implicit_ops->computeLagrangianForce(force_time);
    if (d_enable_logging)
    {
        plog << d_object_name << "::integrateHierarchy_velocity(): spreading Lagrangian force to the Eulerian grid\n";
        plog << "Spreading being done from " << d_object_name << "::IBFunction_velocity().\n";
    }
    d_hier_velocity_data_ops->setToScalar(d_f_idx, 0.0, /*interior_only*/ false);
    d_u_phys_bdry_op->setPatchDataIndex(d_f_idx);
    d_u_phys_bdry_op->setHomogeneousBc(true); // use homogeneous BCs to define spreading at physical boundaries
    d_ib_implicit_ops->spreadForce(
        d_f_idx, d_u_phys_bdry_op, getProlongRefineSchedules(d_object_name + "::f"), force_time);
    d_hier_velocity_data_ops->axpy(f_u_idx, -kappa, d_f_idx, f_u_idx);
    ierr = PetscObjectStateIncrease(reinterpret_cast<PetscObject>(f));
    IBTK_CHKERRQ(ierr);
    return ierr;
} // IBFunction_velocity

PetscErrorCode
IBImplicitStaggeredHierarchyIntegrator::IBJacobianSetup_SAMRAI(SNES snes, Vec x, Mat A, Mat B, void* ctx)
{
    IBImplicitStaggeredHierarchyIntegrator* ib_integrator = static_cast<IBImplicitStaggeredHierarchyIntegrator*>(ctx);

    PetscErrorCode ierr = 1;
    if (ib_integrator->d_solve_for_position)
    {
        ierr = ib_integrator->IBJacobianSetup_position(snes, x, A, B);
    }
    else
    {
        ierr = ib_integrator->IBJacobianSetup_velocity(snes, x, A, B);
    }

    return ierr;
} // IBJacobianSetup_SAMRAI

PetscErrorCode
IBImplicitStaggeredHierarchyIntegrator::IBJacobianSetup_position(SNES /*snes*/, Vec x, Mat A, Mat /*B*/)
{
    PetscErrorCode ierr;
    const double current_time = d_integrator_time;
    const double new_time = current_time + d_current_dt;
    const double half_time = current_time + 0.5 * d_current_dt;

    double data_time = std::numeric_limits<double>::quiet_NaN();
    switch (d_time_stepping_type)
    {
    case BACKWARD_EULER:
    case TRAPEZOIDAL_RULE:
        data_time = new_time;
        break;
    case MIDPOINT_RULE:
        data_time = half_time;
        break;
    default:
        TBOX_ERROR("unsupported time stepping type\n");
    }

    ierr = MatAssemblyBegin(A, MAT_FINAL_ASSEMBLY);
    IBTK_CHKERRQ(ierr);
    ierr = MatAssemblyEnd(A, MAT_FINAL_ASSEMBLY);
    IBTK_CHKERRQ(ierr);

    Vec* component_sol_vecs;
    ierr = VecMultiVecGetSubVecs(x, &component_sol_vecs);
    IBTK_CHKERRQ(ierr);
    Vec X = component_sol_vecs[1];
    d_ib_implicit_ops->setLinearizedPosition(X, data_time);
    return ierr;
} // IBJacobianSetup_position

PetscErrorCode
IBImplicitStaggeredHierarchyIntegrator::IBJacobianSetup_velocity(SNES /*snes*/, Vec x, Mat A, Mat /*B*/)
{
    PetscErrorCode ierr;
    const double current_time = d_integrator_time;
    const double new_time = current_time + d_current_dt;
    const double half_time = current_time + 0.5 * d_current_dt;

    ierr = MatAssemblyBegin(A, MAT_FINAL_ASSEMBLY);
    IBTK_CHKERRQ(ierr);
    ierr = MatAssemblyEnd(A, MAT_FINAL_ASSEMBLY);
    IBTK_CHKERRQ(ierr);

    // Get the estimate of X^{n+1} from the current iterate U^{n+1} and set as it as
    // a base vector in matrix-free Lagrangian force Jacobian.
    Vec X_new;
    ierr = VecDuplicate(d_X_current, &X_new);
    IBTK_CHKERRQ(ierr);

    Pointer<SAMRAIVectorReal<NDIM, double> > u = PETScSAMRAIVectorReal::getSAMRAIVector(x);
    VariableDatabase<NDIM>* var_db = VariableDatabase<NDIM>::getDatabase();
    Pointer<VariableContext> current_ctx = d_ins_hier_integrator->getCurrentContext();
    Pointer<Variable<NDIM> > u_var = d_ins_hier_integrator->getVelocityVariable();
    const int u_current_idx = var_db->mapVariableAndContextToIndex(u_var, current_ctx);
    const int u_new_idx = u->getComponentDescriptorIndex(0);
    double velocity_time = std::numeric_limits<double>::quiet_NaN();
    switch (d_time_stepping_type)
    {
    case BACKWARD_EULER:
    case TRAPEZOIDAL_RULE:
        d_hier_velocity_data_ops->copyData(d_u_idx, u_new_idx);
        velocity_time = new_time;
        break;
    case MIDPOINT_RULE:
        d_hier_velocity_data_ops->linearSum(d_u_idx, 0.5, u_new_idx, 0.5, u_current_idx);
        velocity_time = half_time;
        break;
    default:
        TBOX_ERROR("unsupported time stepping type\n");
    }
    d_hier_velocity_data_ops->scale(d_u_idx, -1.0, d_u_idx);
    d_ib_implicit_ops->interpolateLinearizedVelocity(d_u_idx,
                                                     getCoarsenSchedules(d_object_name + "::u::CONSERVATIVE_COARSEN"),
                                                     getGhostfillRefineSchedules(d_object_name + "::u"),
                                                     velocity_time);
    d_ib_implicit_ops->computeLinearizedResidual(d_X_current, X_new);
    d_ib_implicit_ops->setLinearizedPosition(X_new, velocity_time);

    ierr = VecDestroy(&X_new);
    IBTK_CHKERRQ(ierr);
    return ierr;
} // IBJacobianSetup_velocity

PetscErrorCode
IBImplicitStaggeredHierarchyIntegrator::IBJacobianApply_SAMRAI(Mat A, Vec x, Vec f)
{
    PetscErrorCode ierr = 1;
    void* ctx;
    ierr = MatShellGetContext(A, &ctx);
    IBTK_CHKERRQ(ierr);
    IBImplicitStaggeredHierarchyIntegrator* ib_integrator = static_cast<IBImplicitStaggeredHierarchyIntegrator*>(ctx);
    if (ib_integrator->d_solve_for_position)
    {
        ierr = ib_integrator->IBJacobianApply_position(x, f);
    }
    else
    {
        ierr = ib_integrator->IBJacobianApply_velocity(x, f);
    }

    return ierr;
} // IBJacobianApply_SAMRAI

PetscErrorCode
IBImplicitStaggeredHierarchyIntegrator::IBJacobianApply_position(Vec x, Vec f)
{
    PetscErrorCode ierr;
    const double current_time = d_integrator_time;
    const double new_time = current_time + d_current_dt;
    const double half_time = current_time + 0.5 * d_current_dt;

    Vec* component_sol_vecs;
    Vec* component_rhs_vecs;
    ierr = VecMultiVecGetSubVecs(x, &component_sol_vecs);
    IBTK_CHKERRQ(ierr);
    ierr = VecMultiVecGetSubVecs(f, &component_rhs_vecs);
    IBTK_CHKERRQ(ierr);

    Pointer<SAMRAIVectorReal<NDIM, double> > u = PETScSAMRAIVectorReal::getSAMRAIVector(component_sol_vecs[0]);
    Pointer<SAMRAIVectorReal<NDIM, double> > f_u = PETScSAMRAIVectorReal::getSAMRAIVector(component_rhs_vecs[0]);

    Pointer<Variable<NDIM> > u_var = d_ins_hier_integrator->getVelocityVariable();
    const int u_idx = u->getComponentDescriptorIndex(0);
    const int f_u_idx = f_u->getComponentDescriptorIndex(0);

    Vec X = component_sol_vecs[1];
    Vec R = component_rhs_vecs[1];

    // Evaluate the Eulerian terms.
    d_stokes_op->setHomogeneousBc(true);
    d_stokes_op->apply(*u, *f_u);
    double force_time = std::numeric_limits<double>::quiet_NaN();
    switch (d_time_stepping_type)
    {
    case BACKWARD_EULER:
    case TRAPEZOIDAL_RULE:
        force_time = new_time;
        break;
    case MIDPOINT_RULE:
        force_time = half_time;
        break;
    default:
        TBOX_ERROR("unsupported time stepping type\n");
    }
    d_ib_implicit_ops->computeLinearizedLagrangianForce(X, force_time);
    if (d_enable_logging)
    {
        plog << d_object_name << "::integrateHierarchy_position(): spreading Lagrangian force to the Eulerian grid\n";
        plog << "Spreading being done from " << d_object_name << "::IBJacobianApply_position().\n";
    }
    d_hier_velocity_data_ops->setToScalar(d_f_idx, 0.0, /*interior_only*/ false);
    d_u_phys_bdry_op->setPatchDataIndex(d_f_idx);
    d_u_phys_bdry_op->setHomogeneousBc(true); // use homogeneous BCs to define spreading at physical boundaries
    d_ib_implicit_ops->spreadLinearizedForce(
        d_f_idx, d_u_phys_bdry_op, getProlongRefineSchedules(d_object_name + "::f"), force_time);
    d_hier_velocity_data_ops->subtract(f_u_idx, f_u_idx, d_f_idx);
    ierr = PetscObjectStateIncrease(reinterpret_cast<PetscObject>(component_rhs_vecs[0]));
    IBTK_CHKERRQ(ierr);

    // Evaluate the Lagrangian terms.
    double velocity_time = std::numeric_limits<double>::quiet_NaN();
    switch (d_time_stepping_type)
    {
    case BACKWARD_EULER:
    case TRAPEZOIDAL_RULE:
        d_hier_velocity_data_ops->copyData(d_u_idx, u_idx);
        velocity_time = new_time;
        break;
    case MIDPOINT_RULE:
        d_hier_velocity_data_ops->scale(d_u_idx, 0.5, u_idx);
        velocity_time = half_time;
        break;
    default:
        TBOX_ERROR("unsupported time stepping type\n");
    }
    d_ib_implicit_ops->interpolateLinearizedVelocity(d_u_idx,
                                                     getCoarsenSchedules(d_object_name + "::u::CONSERVATIVE_COARSEN"),
                                                     getGhostfillRefineSchedules(d_object_name + "::u"),
                                                     velocity_time);
    d_ib_implicit_ops->computeLinearizedResidual(X, R);

    // Ensure that PETSc sees that the state of the RHS vector has changed.
    // This is a nasty hack.
    ierr = PetscObjectStateIncrease(reinterpret_cast<PetscObject>(f));
    IBTK_CHKERRQ(ierr);
    return ierr;
} // IBJacobianApply_position

PetscErrorCode
IBImplicitStaggeredHierarchyIntegrator::IBJacobianApply_velocity(Vec x, Vec f)
{
    PetscErrorCode ierr;
    const double current_time = d_integrator_time;
    const double new_time = current_time + d_current_dt;
    const double half_time = current_time + 0.5 * d_current_dt;

    Pointer<SAMRAIVectorReal<NDIM, double> > u = PETScSAMRAIVectorReal::getSAMRAIVector(x);
    Pointer<SAMRAIVectorReal<NDIM, double> > f_u = PETScSAMRAIVectorReal::getSAMRAIVector(f);

    const int u_idx = u->getComponentDescriptorIndex(0);
    const int f_u_idx = f_u->getComponentDescriptorIndex(0);

    // Evaluate the Eulerian terms.
    d_stokes_op->setHomogeneousBc(true);
    d_stokes_op->apply(*u, *f_u);

    // Compute position residual X = dt*kappa*J[u] = 0 - (-kappa)*dt*J[u].
    double force_time = std::numeric_limits<double>::quiet_NaN();
    double velocity_time = std::numeric_limits<double>::quiet_NaN();
    double kappa = std::numeric_limits<double>::quiet_NaN();
    switch (d_time_stepping_type)
    {
    case BACKWARD_EULER:
        force_time = new_time;
        velocity_time = new_time;
        kappa = 1.0;
        break;
    case TRAPEZOIDAL_RULE:
        force_time = new_time;
        velocity_time = new_time;
        kappa = 0.5;
        break;
    case MIDPOINT_RULE:
        force_time = half_time;
        velocity_time = half_time;
        kappa = 0.5;
        break;
    default:
        TBOX_ERROR("unsupported time stepping type\n");
    }
    Vec X, X0;
    d_ib_implicit_ops->createSolverVecs(&X, &X0);
    d_ib_implicit_ops->setupSolverVecs(NULL, &X0);
    d_hier_velocity_data_ops->scale(d_u_idx, -kappa, u_idx);
    d_ib_implicit_ops->interpolateLinearizedVelocity(d_u_idx,
                                                     getCoarsenSchedules(d_object_name + "::u::CONSERVATIVE_COARSEN"),
                                                     getGhostfillRefineSchedules(d_object_name + "::u"),
                                                     velocity_time);
    d_ib_implicit_ops->computeLinearizedResidual(X0, X);

    // Compute linearized force F = kappa*A*(kappa*dt*J*[u]) = kappa^2*dt*A*J[u].
    d_ib_implicit_ops->computeLinearizedLagrangianForce(X, force_time);
    if (d_enable_logging)
    {
        plog << d_object_name << "::integrateHierarchy_velocity(): spreading Lagrangian force to the Eulerian grid\n";
        plog << "Spreading being done from " << d_object_name << "::IBJacobianApply_velocity().\n";
    }
    d_hier_velocity_data_ops->setToScalar(d_f_idx, 0.0, /*interior_only*/ false);
    d_u_phys_bdry_op->setPatchDataIndex(d_f_idx);
    d_u_phys_bdry_op->setHomogeneousBc(true); // use homogeneous BCs to define spreading at physical boundaries
    d_ib_implicit_ops->spreadLinearizedForce(
        d_f_idx, d_u_phys_bdry_op, getProlongRefineSchedules(d_object_name + "::f"), force_time);
    d_hier_velocity_data_ops->axpy(f_u_idx, -kappa * kappa, d_f_idx, f_u_idx);
    ierr = PetscObjectStateIncrease(reinterpret_cast<PetscObject>(f));
    IBTK_CHKERRQ(ierr);
    return ierr;
} // IBJacobianApply_velocity

PetscErrorCode
IBImplicitStaggeredHierarchyIntegrator::IBPCApply_SAMRAI(PC pc, Vec x, Vec y)
{
    PetscErrorCode ierr = 1;
    void* ctx;
    ierr = PCShellGetContext(pc, &ctx);
    IBTK_CHKERRQ(ierr);
    IBImplicitStaggeredHierarchyIntegrator* ib_integrator = static_cast<IBImplicitStaggeredHierarchyIntegrator*>(ctx);
    if (ib_integrator->d_solve_for_position)
    {
        ierr = ib_integrator->IBPCApply_position(x, y);
    }
    else
    {
        ierr = ib_integrator->IBPCApply_velocity(x, y);
    }
    IBTK_CHKERRQ(ierr);
    return ierr;
} // IBPCApply_SAMRAI

PetscErrorCode
IBImplicitStaggeredHierarchyIntegrator::IBPCApply_position(Vec x, Vec y)
{
    TBOX_ASSERT(d_time_stepping_type == MIDPOINT_RULE);

    PetscErrorCode ierr;
    const double half_time = d_integrator_time + 0.5 * d_current_dt;

    Vec* component_x_vecs;
    Vec* component_y_vecs;
    ierr = VecMultiVecGetSubVecs(x, &component_x_vecs);
    IBTK_CHKERRQ(ierr);
    ierr = VecMultiVecGetSubVecs(y, &component_y_vecs);
    IBTK_CHKERRQ(ierr);

    Pointer<SAMRAIVectorReal<NDIM, double> > eul_x = PETScSAMRAIVectorReal::getSAMRAIVector(component_x_vecs[0]);
    Pointer<SAMRAIVectorReal<NDIM, double> > eul_y = PETScSAMRAIVectorReal::getSAMRAIVector(component_y_vecs[0]);

    Vec lag_x = component_x_vecs[1];
    Vec lag_y = component_y_vecs[1];

    // The full (nonlinear) system is:
    //
    //   L u(n+1) = S*F[X(n+1/2)] + f
    //   X(n+1) - X(n) = dt*U(n+1/2)
    //
    // where:
    //
    //   L = Eulerian operator (i.e. Stokes)
    //   F = Lagrangian force operator (potentially nonlinear)
    //   S = spreading operator
    //   J = interpolation operator = S^*
    //   X(n+1/2) = (X(n+1)+X(n))/2
    //   f = explicit right-hand side term
    //
    // For simplicity, only "lagged" S and J are considered, i.e., S and J are
    // not functions of the unknown X(n+1/2), but rather of some lagged
    // approximation to X(n+1/2).  This does not affect the stability of the
    // time stepping scheme, and the lagged values can be chosen so that the
    // overall scheme is second-order accurate.
    //
    // The linearized system is:
    //
    //   [L         -S*A/2] [u]
    //   [-dt*J/2   I     ] [X]
    //
    // where:
    //
    //   L = Eulerian operator
    //   A = dF/dX = Lagrangian operator
    //   S = spreading operator
    //   J = interpolation operator = S^*
    //
    // The Lagrangian Schur complement preconditioner is P = (4)*(3)*(2)*(1),
    // which is the inverse of the linearized system.
    //
    // (1) = [inv(L)  0]  ==>  [I         -inv(L)*S*A/2]
    //       [0       I]       [-dt*J/2   I            ]
    //
    // (2) = [I        0]  ==>  [I   -inv(L)*S*A/2      ]
    //       [dt*J/2   I]       [0   I-dt*J*inv(L)*S*A/4]
    //
    // Sc = Schur complement = I-dt*J*inv(L)*S*A/4
    //
    // (3) = [I   0      ]  ==>  [I   -inv(L)*S*A/2]
    //       [0   inv(Sc)]       [0   I            ]
    //
    // (4) = [I   inv(L)*S*A/2]  ==>  [I   0]
    //       [0   I           ]       [0   I]

    // Step 1: eul_y := inv(L)*eul_x
    eul_y->setToScalar(0.0);
    d_stokes_solver->setHomogeneousBc(true);
    d_stokes_solver->solveSystem(*eul_y, *eul_x);

    // Step 2: lag_y := lag_x + dt*J*eul_y/2
    d_hier_velocity_data_ops->scale(d_u_idx, -0.5, eul_y->getComponentDescriptorIndex(0));
    d_ib_implicit_ops->interpolateLinearizedVelocity(d_u_idx,
                                                     getCoarsenSchedules(d_object_name + "::u::CONSERVATIVE_COARSEN"),
                                                     getGhostfillRefineSchedules(d_object_name + "::u"),
                                                     half_time);
    d_ib_implicit_ops->computeLinearizedResidual(lag_x, lag_y);

    // Step 3: lag_y := inv(Sc)*lag_y
    ierr = KSPSolve(d_schur_solver, lag_y, lag_y);
    IBTK_CHKERRQ(ierr);

    // Step 4: eul_y := eul_y + inv(L)*S*A*lag_y/2
    d_ib_implicit_ops->computeLinearizedLagrangianForce(lag_y, half_time);
    ierr = VecScale(lag_y, 0.5);
    IBTK_CHKERRQ(ierr);
    d_hier_velocity_data_ops->setToScalar(d_f_idx, 0.0, /*interior_only*/ false);
    d_u_phys_bdry_op->setPatchDataIndex(d_f_idx);
    d_u_phys_bdry_op->setHomogeneousBc(true); // use homogeneous BCs to define spreading at physical boundaries
    d_ib_implicit_ops->spreadLinearizedForce(
        d_f_idx, d_u_phys_bdry_op, getProlongRefineSchedules(d_object_name + "::f"), half_time);
    d_u_scratch_vec->setToScalar(0.0);
    d_f_scratch_vec->setToScalar(0.0);
    d_hier_velocity_data_ops->copyData(d_f_scratch_vec->getComponentDescriptorIndex(0), d_f_idx);
    d_stokes_solver->setHomogeneousBc(true);
    d_stokes_solver->solveSystem(*d_u_scratch_vec, *d_f_scratch_vec);
    eul_y->add(eul_y, d_u_scratch_vec);

    // Ensure that PETSc sees that the state of the RHS vector has changed.
    // This is a nasty hack.
    ierr = PetscObjectStateIncrease(reinterpret_cast<PetscObject>(component_y_vecs[0]));
    IBTK_CHKERRQ(ierr);
    ierr = PetscObjectStateIncrease(reinterpret_cast<PetscObject>(y));
    IBTK_CHKERRQ(ierr);
    return ierr;
} // IBPCApply_position

PetscErrorCode
IBImplicitStaggeredHierarchyIntegrator::IBPCApply_velocity(Vec x, Vec y)
{
    Pointer<SAMRAIVectorReal<NDIM, double> > f_g = PETScSAMRAIVectorReal::getSAMRAIVector(x);
    Pointer<SAMRAIVectorReal<NDIM, double> > u_p = PETScSAMRAIVectorReal::getSAMRAIVector(y);
    Pointer<IBImplicitStaggeredStokesSolver> p_stokes_solver = d_stokes_solver;
#if !defined(NDEBUG)
    TBOX_ASSERT(p_stokes_solver);
#endif
    bool converged = p_stokes_solver->getStaggeredStokesFACPreconditioner()->solveSystem(*u_p, *f_g);
    PetscErrorCode ierr = !converged;
    return ierr;
} // IBPCApply_velocity

PetscErrorCode
IBImplicitStaggeredHierarchyIntegrator::lagrangianSchurApply_SAMRAI(Mat A, Vec x, Vec y)
{
    PetscErrorCode ierr;
    void* ctx;
    ierr = MatShellGetContext(A, &ctx);
    IBTK_CHKERRQ(ierr);
    IBImplicitStaggeredHierarchyIntegrator* ib_integrator = static_cast<IBImplicitStaggeredHierarchyIntegrator*>(ctx);
    ierr = ib_integrator->lagrangianSchurApply(x, y);
    return ierr;
} // lagrangianSchurApply_SAMRAI

PetscErrorCode
IBImplicitStaggeredHierarchyIntegrator::lagrangianSchurApply(Vec X, Vec Y)
{
    TBOX_ASSERT(d_time_stepping_type == MIDPOINT_RULE);

    const double half_time = d_integrator_time + 0.5 * d_current_dt;

    // The Schur complement is: I-dt*J*inv(L)*S*A/4
    d_ib_implicit_ops->computeLinearizedLagrangianForce(X, half_time);
    d_hier_velocity_data_ops->setToScalar(d_f_idx, 0.0, /*interior_only*/ false);
    d_u_phys_bdry_op->setPatchDataIndex(d_f_idx);
    d_u_phys_bdry_op->setHomogeneousBc(true); // use homogeneous BCs to define spreading at physical boundaries
    d_ib_implicit_ops->spreadLinearizedForce(
        d_f_idx, d_u_phys_bdry_op, getProlongRefineSchedules(d_object_name + "::f"), half_time);
    d_u_scratch_vec->setToScalar(0.0);
    d_hier_velocity_data_ops->copyData(d_f_scratch_vec->getComponentDescriptorIndex(0), d_f_idx);
    d_stokes_solver->setHomogeneousBc(true);
    d_stokes_solver->solveSystem(*d_u_scratch_vec, *d_f_scratch_vec);
    d_hier_velocity_data_ops->scale(d_u_idx, 0.25, d_u_scratch_vec->getComponentDescriptorIndex(0));
    d_ib_implicit_ops->interpolateLinearizedVelocity(d_u_idx,
                                                     getCoarsenSchedules(d_object_name + "::u::CONSERVATIVE_COARSEN"),
                                                     getGhostfillRefineSchedules(d_object_name + "::u"),
                                                     half_time);
    d_ib_implicit_ops->computeLinearizedResidual(X, Y);
    return 0;
} // lagrangianSchurApply

/////////////////////////////// NAMESPACE ////////////////////////////////////

} // namespace IBAMR

//////////////////////////////////////////////////////////////////////////////<|MERGE_RESOLUTION|>--- conflicted
+++ resolved
@@ -697,10 +697,7 @@
     default:
         TBOX_ERROR("unsupported time stepping type\n");
     }
-<<<<<<< HEAD
-=======
     stokes_fac_op->setIBTimeSteppingType(d_time_stepping_type);
->>>>>>> dced7849
     d_ib_implicit_ops->constructLagrangianForceJacobian(elastic_op, MATAIJ, data_time);
     stokes_fac_op->setIBForceJacobian(elastic_op);
     Mat interp_op = NULL;
