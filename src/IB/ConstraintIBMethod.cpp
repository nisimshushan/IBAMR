--- conflicted
+++ resolved
@@ -612,11 +612,7 @@
     // Put the following quantities to restart database.
     for (int struct_no = 0; struct_no < d_no_structures; ++struct_no)
     {
-<<<<<<< HEAD
-	std::ostringstream posidentifier;
-=======
         std::ostringstream posidentifier;
->>>>>>> 531d88ea
         posidentifier << "POSN_COM_STRUCT_" << struct_no;
         db->putDoubleArray(posidentifier.str(), &d_center_of_mass_current[struct_no][0], 3);
 
@@ -780,11 +776,7 @@
 
     for (int struct_no = 0; struct_no < d_no_structures; ++struct_no)
     {
-<<<<<<< HEAD
-	std::ostringstream posidentifier;
-=======
         std::ostringstream posidentifier;
->>>>>>> 531d88ea
         posidentifier << "POSN_COM_STRUCT_" << struct_no;
         db->getDoubleArray(posidentifier.str(), &d_center_of_mass_current[struct_no][0], 3);
 
@@ -2057,11 +2049,7 @@
     IBMethod::forwardEulerStep(current_time, new_time);
 
     setFuRMoRPTime(current_time, new_time);
-<<<<<<< HEAD
-	
-=======
-
->>>>>>> 531d88ea
+
     IBTK_TIMER_START(t_eulerStep);
     updateStructurePositionEulerStep();
     IBTK_TIMER_STOP(t_eulerStep);
