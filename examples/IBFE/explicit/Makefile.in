--- conflicted
+++ resolved
@@ -496,11 +496,7 @@
 IBAMR3d_LIBS = ${top_builddir}/lib/libIBAMR3d.a ${top_builddir}/ibtk/lib/libIBTK3d.a
 pkg_includedir = $(includedir)/@PACKAGE@
 SUFFIXES = .f.m4
-<<<<<<< HEAD
-SUBDIRS = ex0 ex1 ex2 ex3 ex4 ex5 ex6 ex7 ex8 ex10 ex11 
-=======
-SUBDIRS = ex0 ex1 ex2 ex3 ex4 ex5 ex6 ex7 ex8 ex9
->>>>>>> e93b5b67
+SUBDIRS = ex0 ex1 ex2 ex3 ex4 ex5 ex6 ex7 ex8 ex9 ex10 ex11 
 all: all-recursive
 
 .SUFFIXES:
@@ -831,12 +827,9 @@
 	@(cd ex6 && $(MAKE) $(AM_MAKEFLAGS) $@) || exit 1;
 	@(cd ex7 && $(MAKE) $(AM_MAKEFLAGS) $@) || exit 1;
 	@(cd ex8 && $(MAKE) $(AM_MAKEFLAGS) $@) || exit 1;
-<<<<<<< HEAD
+	@(cd ex9 && $(MAKE) $(AM_MAKEFLAGS) $@) || exit 1;
 	@(cd ex10 && $(MAKE) $(AM_MAKEFLAGS) $@) || exit 1;
 	@(cd ex11 && $(MAKE) $(AM_MAKEFLAGS) $@) || exit 1;
-=======
-	@(cd ex9 && $(MAKE) $(AM_MAKEFLAGS) $@) || exit 1;
->>>>>>> e93b5b67
 
 gtest:
 	@(cd ex0 && make gtest) || exit 1;
@@ -848,12 +841,9 @@
 	@(cd ex6 && make gtest) || exit 1;
 	@(cd ex7 && make gtest) || exit 1;
 	@(cd ex8 && make gtest) || exit 1;
-<<<<<<< HEAD
+	@(cd ex9 && make gtest) || exit 1;
 	@(cd ex10 && make gtest) || exit 1;
 	@(cd ex11 && make gtest) || exit 1;
-=======
-	@(cd ex9 && make gtest) || exit 1;
->>>>>>> e93b5b67
 
 gtest-long:
 	@(cd ex0 && make gtest) || exit 1;
@@ -865,12 +855,9 @@
 	@(cd ex6 && make gtest) || exit 1;
 	@(cd ex7 && make gtest-long) || exit 1;
 	@(cd ex8 && make gtest-long) || exit 1;
-<<<<<<< HEAD
+	@(cd ex9 && make gtest) || exit 1;
 	@(cd ex10 && make gtest-long) || exit 1;
 	@(cd ex11 && make gtest-long) || exit 1;
-=======
-	@(cd ex9 && make gtest) || exit 1;
->>>>>>> e93b5b67
 
 gtest-all:
 	@(cd ex0 && make gtest-long) || exit 1;
@@ -882,12 +869,9 @@
 	@(cd ex6 && make gtest-long) || exit 1;
 	@(cd ex7 && make gtest-long) || exit 1;
 	@(cd ex8 && make gtest-long) || exit 1;
-<<<<<<< HEAD
+	@(cd ex9 && make gtest-long) || exit 1;
 	@(cd ex10 && make gtest-long) || exit 1;
 	@(cd ex11 && make gtest-long) || exit 1;
-=======
-	@(cd ex9 && make gtest-long) || exit 1;
->>>>>>> e93b5b67
 
 # Tell versions [3.59,3.63) of GNU make to not export all variables.
 # Otherwise a system limit (for SysV at least) may be exceeded.
