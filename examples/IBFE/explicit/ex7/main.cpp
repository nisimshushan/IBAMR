// Copyright (c) 2002-2014, Boyce Griffith
// All rights reserved.
//
// Redistribution and use in source and binary forms, with or without
// modification, are permitted provided that the following conditions are met:
//
//    * Redistributions of source code must retain the above copyright notice,
//      this list of conditions and the following disclaimer.
//
//    * Redistributions in binary form must reproduce the above copyright
//      notice, this list of conditions and the following disclaimer in the
//      documentation and/or other materials provided with the distribution.
//
//    * Neither the name of The University of North Carolina nor the names of
//      its contributors may be used to endorse or promote products derived from
//      this software without specific prior written permission.
//
// THIS SOFTWARE IS PROVIDED BY THE COPYRIGHT HOLDERS AND CONTRIBUTORS "AS IS"
// AND ANY EXPRESS OR IMPLIED WARRANTIES, INCLUDING, BUT NOT LIMITED TO, THE
// IMPLIED WARRANTIES OF MERCHANTABILITY AND FITNESS FOR A PARTICULAR PURPOSE
// ARE DISCLAIMED. IN NO EVENT SHALL THE COPYRIGHT HOLDER OR CONTRIBUTORS BE
// LIABLE FOR ANY DIRECT, INDIRECT, INCIDENTAL, SPECIAL, EXEMPLARY, OR
// CONSEQUENTIAL DAMAGES (INCLUDING, BUT NOT LIMITED TO, PROCUREMENT OF
// SUBSTITUTE GOODS OR SERVICES; LOSS OF USE, DATA, OR PROFITS; OR BUSINESS
// INTERRUPTION) HOWEVER CAUSED AND ON ANY THEORY OF LIABILITY, WHETHER IN
// CONTRACT, STRICT LIABILITY, OR TORT (INCLUDING NEGLIGENCE OR OTHERWISE)
// ARISING IN ANY WAY OUT OF THE USE OF THIS SOFTWARE, EVEN IF ADVISED OF THE
// POSSIBILITY OF SUCH DAMAGE.

// Config files
#include <IBAMR_config.h>
#include <IBTK_config.h>
#include <SAMRAI_config.h>

// Headers for basic PETSc functions
#include <petscsys.h>

// Headers for basic SAMRAI objects
#include <BergerRigoutsos.h>
#include <CartesianGridGeometry.h>
#include <LoadBalancer.h>
#include <StandardTagAndInitialize.h>

// Headers for basic libMesh objects
#include <libmesh/boundary_info.h>
#include <libmesh/equation_systems.h>
#include <libmesh/exodusII_io.h>
#include <libmesh/mesh.h>
#include <libmesh/mesh_generation.h>

// Headers for application-specific algorithm/data structure objects
#include <ibamr/IBExplicitHierarchyIntegrator.h>
#include <ibamr/IBFEMethod.h>
#include <ibamr/INSCollocatedHierarchyIntegrator.h>
#include <ibamr/INSStaggeredHierarchyIntegrator.h>
#include <ibamr/SpongeLayerForceFunction.h>
#include <ibamr/app_namespaces.h>
#include <ibtk/AppInitializer.h>
#include <ibtk/libmesh_utilities.h>
#include <ibtk/muParserCartGridFunction.h>
#include <ibtk/muParserRobinBcCoefs.h>

// Elasticity model data.
namespace ModelData
{
// Stress tensor function.
static double mu_s, lambda_s;
void
upper_PK1_stress_function(TensorValue<double>& PP,
                          const TensorValue<double>& FF,
                          const libMesh::Point& /*X*/,
                          const libMesh::Point& s,
                          Elem* const /*elem*/,
                          const vector<NumericVector<double>*>& /*system_data*/,
                          double /*time*/,
                          void* /*ctx*/)
{
    if (s(0) > 5.0 && s(0) < 10.0)
    {
        static const TensorValue<double> II(1.0, 0.0, 0.0, 0.0, 1.0, 0.0, 0.0, 0.0, 1.0);
        const TensorValue<double> CC = FF.transpose() * FF;
        const TensorValue<double> EE = 0.5 * (CC - II);
        const TensorValue<double> SS = lambda_s * EE.tr() * II + 2.0 * mu_s * EE;
        PP = FF * SS;
    }
    else
    {
        PP.zero();
    }
    return;
} // upper_PK1_stress_function

// Tether (penalty) force functions for lower and upper blocks.
static double kappa_s = 1.0e6;
void
lower_tether_force_function(VectorValue<double>& F,
                            const TensorValue<double>& /*FF*/,
                            const libMesh::Point& X,
                            const libMesh::Point& s,
                            Elem* const /*elem*/,
                            const vector<NumericVector<double>*>& /*system_data*/,
                            double /*time*/,
                            void* /*ctx*/)
{
    F = kappa_s * (s - X);
    return;
} // lower_tether_force_function

void
upper_tether_force_function(VectorValue<double>& F,
                            const TensorValue<double>& /*FF*/,
                            const libMesh::Point& X,
                            const libMesh::Point& s,
                            Elem* const /*elem*/,
                            const vector<NumericVector<double>*>& /*system_data*/,
                            double /*time*/,
                            void* /*ctx*/)
{
    if (s(0) > 5.0 && s(0) < 10.0)
    {
        F.zero();
    }
    else
    {
        F = kappa_s * (s - X);
    }
    return;
} // upper_tether_force_function
}
using namespace ModelData;

// Function prototypes
void output_data(Pointer<PatchHierarchy<NDIM> > patch_hierarchy,
                 Pointer<INSHierarchyIntegrator> navier_stokes_integrator,
                 Mesh& mesh,
                 EquationSystems* equation_systems,
                 const int iteration_num,
                 const double loop_time,
                 const string& data_dump_dirname);

/*******************************************************************************
 * For each run, the input filename and restart information (if needed) must   *
 * be given on the command line.  For non-restarted case, command line is:     *
 *                                                                             *
 *    executable <input file name>                                             *
 *                                                                             *
 * For restarted run, command line is:                                         *
 *                                                                             *
 *    executable <input file name> <restart directory> <restart number>        *
 *                                                                             *
 *******************************************************************************/
int
main(int argc, char* argv[])
{
    // Initialize libMesh, PETSc, MPI, and SAMRAI.
    LibMeshInit init(argc, argv);
    SAMRAI_MPI::setCommunicator(PETSC_COMM_WORLD);
    SAMRAI_MPI::setCallAbortInSerialInsteadOfExit();
    SAMRAIManager::startup();

    { // cleanup dynamically allocated objects prior to shutdown

        // Parse command line options, set some standard options from the input
        // file, initialize the restart database (if this is a restarted run),
        // and enable file logging.
        Pointer<AppInitializer> app_initializer = new AppInitializer(argc, argv, "IB.log");
        Pointer<Database> input_db = app_initializer->getInputDatabase();

        // Get various standard options set in the input file.
        const bool dump_viz_data = app_initializer->dumpVizData();
        const int viz_dump_interval = app_initializer->getVizDumpInterval();
        const bool uses_visit = dump_viz_data && app_initializer->getVisItDataWriter();
        const bool uses_exodus = dump_viz_data && !app_initializer->getExodusIIFilename().empty();
        const string lower_exodus_filename = app_initializer->getExodusIIFilename("lower");
        const string upper_exodus_filename = app_initializer->getExodusIIFilename("upper");

        const bool dump_restart_data = app_initializer->dumpRestartData();
        const int restart_dump_interval = app_initializer->getRestartDumpInterval();
        const string restart_dump_dirname = app_initializer->getRestartDumpDirectory();

        const bool dump_postproc_data = app_initializer->dumpPostProcessingData();
        const int postproc_data_dump_interval = app_initializer->getPostProcessingDataDumpInterval();
        const string postproc_data_dump_dirname = app_initializer->getPostProcessingDataDumpDirectory();
        if (dump_postproc_data && (postproc_data_dump_interval > 0) && !postproc_data_dump_dirname.empty())
        {
            Utilities::recursiveMkdir(postproc_data_dump_dirname);
        }

        const bool dump_timer_data = app_initializer->dumpTimerData();
        const int timer_dump_interval = app_initializer->getTimerDumpInterval();

        // Create a simple FE mesh.
        const double dx = input_db->getDouble("DX");
        const double ds = input_db->getDouble("MFAC") * dx;

        const double D = 1.0;      // channel height (cm)
        const double L = 40.0 * D; // channel length (cm)
        const double w = 0.01 * D; // wall thickness (cm)

        string elem_type = input_db->getString("ELEM_TYPE");

<<<<<<< HEAD
        Mesh lower_mesh(NDIM);
=======
        Mesh lower_mesh(init.comm(), NDIM);
>>>>>>> a9f86e58
        MeshTools::Generation::build_square(lower_mesh,
                                            static_cast<int>(ceil(L / ds)),
                                            static_cast<int>(ceil(w / ds)),
                                            0.0,
                                            L,
                                            D - 0.5 * w,
                                            D + 0.5 * w,
                                            Utility::string_to_enum<ElemType>(elem_type));
        lower_mesh.prepare_for_use();
#if 0
        MeshBase::const_element_iterator el_end = lower_mesh.elements_end();
        for (MeshBase::const_element_iterator el = lower_mesh.elements_begin(); el != el_end; ++el)
        {
            Elem* const elem = *el;
            for (unsigned int side = 0; side < elem->n_sides(); ++side)
            {
                const bool at_mesh_bdry = !elem->neighbor(side);
                if (at_mesh_bdry)
                {
                    BoundaryInfo* boundary_info = lower_mesh.boundary_info.get();
                    if (boundary_info->has_boundary_id(elem,side,1) || boundary_id == boundary_info->has_boundary_id(elem,side,3))
                    {
                        boundary_info->add_side(elem, side, FEDataManager::ZERO_DISPLACEMENT_XY_BDRY_ID);
                    }
                }
            }
        }
#endif
<<<<<<< HEAD
        Mesh upper_mesh(NDIM);
=======
        Mesh upper_mesh(init.comm(), NDIM);
>>>>>>> a9f86e58
        MeshTools::Generation::build_square(upper_mesh,
                                            static_cast<int>(ceil(L / ds)),
                                            static_cast<int>(ceil(w / ds)),
                                            0.0,
                                            L,
                                            2.0 * D - 0.5 * w,
                                            2.0 * D + 0.5 * w,
                                            Utility::string_to_enum<ElemType>(elem_type));
        upper_mesh.prepare_for_use();
#if 0
        el_end = upper_mesh.elements_end();
        for (MeshBase::const_element_iterator el = upper_mesh.elements_begin(); el != el_end; ++el)
        {
            Elem* const elem = *el;
            for (unsigned int side = 0; side < elem->n_sides(); ++side)
            {
                const bool at_mesh_bdry = !elem->neighbor(side);
                if (at_mesh_bdry)
                {
                    BoundaryInfo* boundary_info = upper_mesh.boundary_info.get();
                    if (boundary_info->has_boundary_id(elem,side,1) || boundary_id == boundary_info->has_boundary_id(elem,side,3))
                    {
                        boundary_info->add_side(elem, side, FEDataManager::ZERO_DISPLACEMENT_XY_BDRY_ID);
                    }
                }
            }
        }
#endif
        vector<Mesh*> meshes(2);
        meshes[0] = &lower_mesh;
        meshes[1] = &upper_mesh;

        mu_s = input_db->getDouble("MU_S");
        lambda_s = input_db->getDouble("LAMBDA_S");
        kappa_s = input_db->getDouble("KAPPA_S");

        // Create major algorithm and data objects that comprise the
        // application.  These objects are configured from the input database
        // and, if this is a restarted run, from the restart database.
        Pointer<INSHierarchyIntegrator> navier_stokes_integrator;
        const string solver_type = app_initializer->getComponentDatabase("Main")->getString("solver_type");
        if (solver_type == "STAGGERED")
        {
            navier_stokes_integrator = new INSStaggeredHierarchyIntegrator(
                "INSStaggeredHierarchyIntegrator",
                app_initializer->getComponentDatabase("INSStaggeredHierarchyIntegrator"));
        }
        else if (solver_type == "COLLOCATED")
        {
            navier_stokes_integrator = new INSCollocatedHierarchyIntegrator(
                "INSCollocatedHierarchyIntegrator",
                app_initializer->getComponentDatabase("INSCollocatedHierarchyIntegrator"));
        }
        else
        {
            TBOX_ERROR("Unsupported solver type: " << solver_type << "\n"
                                                   << "Valid options are: COLLOCATED, STAGGERED");
        }
        Pointer<IBFEMethod> ib_method_ops =
            new IBFEMethod("IBFEMethod",
                           app_initializer->getComponentDatabase("IBFEMethod"),
                           meshes,
                           app_initializer->getComponentDatabase("GriddingAlgorithm")->getInteger("max_levels"));
        Pointer<IBHierarchyIntegrator> time_integrator =
            new IBExplicitHierarchyIntegrator("IBHierarchyIntegrator",
                                              app_initializer->getComponentDatabase("IBHierarchyIntegrator"),
                                              ib_method_ops,
                                              navier_stokes_integrator);
        Pointer<CartesianGridGeometry<NDIM> > grid_geometry = new CartesianGridGeometry<NDIM>(
            "CartesianGeometry", app_initializer->getComponentDatabase("CartesianGeometry"));
        Pointer<PatchHierarchy<NDIM> > patch_hierarchy = new PatchHierarchy<NDIM>("PatchHierarchy", grid_geometry);
        Pointer<StandardTagAndInitialize<NDIM> > error_detector =
            new StandardTagAndInitialize<NDIM>("StandardTagAndInitialize",
                                               time_integrator,
                                               app_initializer->getComponentDatabase("StandardTagAndInitialize"));
        Pointer<BergerRigoutsos<NDIM> > box_generator = new BergerRigoutsos<NDIM>();
        Pointer<LoadBalancer<NDIM> > load_balancer =
            new LoadBalancer<NDIM>("LoadBalancer", app_initializer->getComponentDatabase("LoadBalancer"));
        Pointer<GriddingAlgorithm<NDIM> > gridding_algorithm =
            new GriddingAlgorithm<NDIM>("GriddingAlgorithm",
                                        app_initializer->getComponentDatabase("GriddingAlgorithm"),
                                        error_detector,
                                        box_generator,
                                        load_balancer);

        // Configure the IBFE solver.
        IBFEMethod::LagBodyForceFcnData lower_tether_force_data(lower_tether_force_function);
        ib_method_ops->registerLagBodyForceFunction(lower_tether_force_data, 0);

        IBFEMethod::LagBodyForceFcnData upper_tether_force_data(upper_tether_force_function);
        IBFEMethod::PK1StressFcnData upper_PK1_stress_data(upper_PK1_stress_function);
        ib_method_ops->registerLagBodyForceFunction(upper_tether_force_data, 1);
        ib_method_ops->registerPK1StressFunction(upper_PK1_stress_data, 1);

        EquationSystems* lower_equation_systems = ib_method_ops->getFEDataManager(0)->getEquationSystems();
        EquationSystems* upper_equation_systems = ib_method_ops->getFEDataManager(1)->getEquationSystems();

        // Create Eulerian initial condition specification objects.
        if (input_db->keyExists("VelocityInitialConditions"))
        {
            Pointer<CartGridFunction> u_init = new muParserCartGridFunction(
                "u_init", app_initializer->getComponentDatabase("VelocityInitialConditions"), grid_geometry);
            navier_stokes_integrator->registerVelocityInitialConditions(u_init);
        }

        if (input_db->keyExists("PressureInitialConditions"))
        {
            Pointer<CartGridFunction> p_init = new muParserCartGridFunction(
                "p_init", app_initializer->getComponentDatabase("PressureInitialConditions"), grid_geometry);
            navier_stokes_integrator->registerPressureInitialConditions(p_init);
        }

        // Create Eulerian boundary condition specification objects.
        vector<RobinBcCoefStrategy<NDIM>*> u_bc_coefs(NDIM, static_cast<RobinBcCoefStrategy<NDIM>*>(NULL));
        const bool periodic_domain = grid_geometry->getPeriodicShift().min() > 0;
        if (!periodic_domain)
        {
            for (unsigned int d = 0; d < NDIM; ++d)
            {
                ostringstream bc_coefs_name_stream;
                bc_coefs_name_stream << "u_bc_coefs_" << d;
                const string bc_coefs_name = bc_coefs_name_stream.str();
                ostringstream bc_coefs_db_name_stream;
                bc_coefs_db_name_stream << "VelocityBcCoefs_" << d;
                const string bc_coefs_db_name = bc_coefs_db_name_stream.str();
                u_bc_coefs[d] = new muParserRobinBcCoefs(
                    bc_coefs_name, app_initializer->getComponentDatabase(bc_coefs_db_name), grid_geometry);
            }
            navier_stokes_integrator->registerPhysicalBoundaryConditions(u_bc_coefs);
        }

        // Create Eulerian body force function specification objects.
        time_integrator->registerBodyForceFunction(
            new SpongeLayerForceFunction("SpongeLayerForceFunction",
                                         app_initializer->getComponentDatabase("SpongeLayerForceFunction"),
                                         navier_stokes_integrator,
                                         grid_geometry));

        // Set up visualization plot file writers.
        Pointer<VisItDataWriter<NDIM> > visit_data_writer = app_initializer->getVisItDataWriter();
        if (uses_visit)
        {
            time_integrator->registerVisItDataWriter(visit_data_writer);
        }
        AutoPtr<ExodusII_IO> lower_exodus_io(uses_exodus ? new ExodusII_IO(lower_mesh) : NULL);
        AutoPtr<ExodusII_IO> upper_exodus_io(uses_exodus ? new ExodusII_IO(upper_mesh) : NULL);

        // Initialize hierarchy configuration and data on all patches.
        ib_method_ops->initializeFEData();
        time_integrator->initializePatchHierarchy(patch_hierarchy, gridding_algorithm);

        // Deallocate initialization objects.
        app_initializer.setNull();

        // Print the input database contents to the log file.
        plog << "Input database:\n";
        input_db->printClassData(plog);

        // Write out initial visualization data.
        int iteration_num = time_integrator->getIntegratorStep();
        double loop_time = time_integrator->getIntegratorTime();
        if (dump_viz_data)
        {
            pout << "\n\nWriting visualization files...\n\n";
            if (uses_visit)
            {
                time_integrator->setupPlotData();
                visit_data_writer->writePlotData(patch_hierarchy, iteration_num, loop_time);
            }
            if (uses_exodus)
            {
                lower_exodus_io->write_timestep(
                    lower_exodus_filename, *lower_equation_systems, iteration_num / viz_dump_interval + 1, loop_time);
                upper_exodus_io->write_timestep(
                    upper_exodus_filename, *upper_equation_systems, iteration_num / viz_dump_interval + 1, loop_time);
            }
        }

        // Main time step loop.
        double loop_time_end = time_integrator->getEndTime();
        double dt = 0.0;
        while (!MathUtilities<double>::equalEps(loop_time, loop_time_end) && time_integrator->stepsRemaining())
        {
            iteration_num = time_integrator->getIntegratorStep();
            loop_time = time_integrator->getIntegratorTime();

            pout << "\n";
            pout << "+++++++++++++++++++++++++++++++++++++++++++++++++++\n";
            pout << "At beginning of timestep # " << iteration_num << "\n";
            pout << "Simulation time is " << loop_time << "\n";

            dt = time_integrator->getMaximumTimeStepSize();
            time_integrator->advanceHierarchy(dt);
            loop_time += dt;

            pout << "\n";
            pout << "At end       of timestep # " << iteration_num << "\n";
            pout << "Simulation time is " << loop_time << "\n";
            pout << "+++++++++++++++++++++++++++++++++++++++++++++++++++\n";
            pout << "\n";

            // At specified intervals, write visualization and restart files,
            // print out timer data, and store hierarchy data for post
            // processing.
            iteration_num += 1;
            const bool last_step = !time_integrator->stepsRemaining();
            if (dump_viz_data && (iteration_num % viz_dump_interval == 0 || last_step))
            {
                pout << "\nWriting visualization files...\n\n";
                if (uses_visit)
                {
                    time_integrator->setupPlotData();
                    visit_data_writer->writePlotData(patch_hierarchy, iteration_num, loop_time);
                }
                if (uses_exodus)
                {
                    lower_exodus_io->write_timestep(lower_exodus_filename,
                                                    *lower_equation_systems,
                                                    iteration_num / viz_dump_interval + 1,
                                                    loop_time);
                    upper_exodus_io->write_timestep(upper_exodus_filename,
                                                    *upper_equation_systems,
                                                    iteration_num / viz_dump_interval + 1,
                                                    loop_time);
                }
            }
            if (dump_restart_data && (iteration_num % restart_dump_interval == 0 || last_step))
            {
                pout << "\nWriting restart files...\n\n";
                RestartManager::getManager()->writeRestartFile(restart_dump_dirname, iteration_num);
            }
            if (dump_timer_data && (iteration_num % timer_dump_interval == 0 || last_step))
            {
                pout << "\nWriting timer data...\n\n";
                TimerManager::getManager()->print(plog);
            }
            if (dump_postproc_data && (iteration_num % postproc_data_dump_interval == 0 || last_step))
            {
                pout << "\nWriting state data...\n\n";
                output_data(patch_hierarchy,
                            navier_stokes_integrator,
                            upper_mesh,
                            upper_equation_systems,
                            iteration_num,
                            loop_time,
                            postproc_data_dump_dirname);
            }
        }

        // Cleanup Eulerian boundary condition specification objects (when
        // necessary).
        for (unsigned int d = 0; d < NDIM; ++d) delete u_bc_coefs[d];

    } // cleanup dynamically allocated objects prior to shutdown

    SAMRAIManager::shutdown();
    return 0;
} // main

void
output_data(Pointer<PatchHierarchy<NDIM> > patch_hierarchy,
            Pointer<INSHierarchyIntegrator> navier_stokes_integrator,
            Mesh& mesh,
            EquationSystems* equation_systems,
            const int iteration_num,
            const double loop_time,
            const string& data_dump_dirname)
{
    plog << "writing hierarchy data at iteration " << iteration_num << " to disk" << endl;
    plog << "simulation time is " << loop_time << endl;

    // Write Cartesian data.
    string file_name = data_dump_dirname + "/" + "hier_data.";
    char temp_buf[128];
    sprintf(temp_buf, "%05d.samrai.%05d", iteration_num, SAMRAI_MPI::getRank());
    file_name += temp_buf;
    Pointer<HDFDatabase> hier_db = new HDFDatabase("hier_db");
    hier_db->create(file_name);
    VariableDatabase<NDIM>* var_db = VariableDatabase<NDIM>::getDatabase();
    ComponentSelector hier_data;
    hier_data.setFlag(var_db->mapVariableAndContextToIndex(navier_stokes_integrator->getVelocityVariable(),
                                                           navier_stokes_integrator->getCurrentContext()));
    hier_data.setFlag(var_db->mapVariableAndContextToIndex(navier_stokes_integrator->getPressureVariable(),
                                                           navier_stokes_integrator->getCurrentContext()));
    patch_hierarchy->putToDatabase(hier_db->putDatabase("PatchHierarchy"), hier_data);
    hier_db->putDouble("loop_time", loop_time);
    hier_db->putInteger("iteration_num", iteration_num);
    hier_db->close();

    // Write Lagrangian data.
    file_name = data_dump_dirname + "/" + "fe_mesh.";
    sprintf(temp_buf, "%05d", iteration_num);
    file_name += temp_buf;
    file_name += ".xda";
    mesh.write(file_name);
    file_name = data_dump_dirname + "/" + "fe_equation_systems.";
    sprintf(temp_buf, "%05d", iteration_num);
    file_name += temp_buf;
    equation_systems->write(file_name, (EquationSystems::WRITE_DATA | EquationSystems::WRITE_ADDITIONAL_DATA));
    return;
} // output_data<|MERGE_RESOLUTION|>--- conflicted
+++ resolved
@@ -199,11 +199,7 @@
 
         string elem_type = input_db->getString("ELEM_TYPE");
 
-<<<<<<< HEAD
-        Mesh lower_mesh(NDIM);
-=======
         Mesh lower_mesh(init.comm(), NDIM);
->>>>>>> a9f86e58
         MeshTools::Generation::build_square(lower_mesh,
                                             static_cast<int>(ceil(L / ds)),
                                             static_cast<int>(ceil(w / ds)),
@@ -232,11 +228,7 @@
             }
         }
 #endif
-<<<<<<< HEAD
-        Mesh upper_mesh(NDIM);
-=======
         Mesh upper_mesh(init.comm(), NDIM);
->>>>>>> a9f86e58
         MeshTools::Generation::build_square(upper_mesh,
                                             static_cast<int>(ceil(L / ds)),
                                             static_cast<int>(ceil(w / ds)),
