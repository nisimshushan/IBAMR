--- conflicted
+++ resolved
@@ -148,11 +148,11 @@
     SAMRAI::tbox::Pointer<SAMRAI::hier::Variable<NDIM> > getFluidSourceVariable() const;
 
     /*!
-<<<<<<< HEAD
      * Return a pointer to the velocity physical boundary conditions
      */
     IBTK::RobinPhysBdryPatchStrategy* getVelocityPhysBdryOp() const;
-=======
+
+    /*!
      * Basic functions to prepare to advance data from current_time to new_time.
      *
      * A default implementation is provided that sets the current values of
@@ -160,7 +160,6 @@
      * has changed.
      */
     void preprocessIntegrateHierarchy(double current_time, double new_time, int num_cycles = 1);
->>>>>>> 8b34989a
 
     /*!
      * Initialize the variables, basic communications algorithms, solvers, and
