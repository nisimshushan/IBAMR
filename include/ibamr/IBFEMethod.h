// Filename: IBFEMethod.h
// Created on 5 Oct 2011 by Boyce Griffith
//
// Copyright (c) 2002-2017, Boyce Griffith
// All rights reserved.
//
// Redistribution and use in source and binary forms, with or without
// modification, are permitted provided that the following conditions are met:
//
//    * Redistributions of source code must retain the above copyright notice,
//      this list of conditions and the following disclaimer.
//
//    * Redistributions in binary form must reproduce the above copyright
//      notice, this list of conditions and the following disclaimer in the
//      documentation and/or other materials provided with the distribution.
//
//    * Neither the name of The University of North Carolina nor the names of
//      its contributors may be used to endorse or promote products derived from
//      this software without specific prior written permission.
//
// THIS SOFTWARE IS PROVIDED BY THE COPYRIGHT HOLDERS AND CONTRIBUTORS "AS IS"
// AND ANY EXPRESS OR IMPLIED WARRANTIES, INCLUDING, BUT NOT LIMITED TO, THE
// IMPLIED WARRANTIES OF MERCHANTABILITY AND FITNESS FOR A PARTICULAR PURPOSE
// ARE DISCLAIMED. IN NO EVENT SHALL THE COPYRIGHT HOLDER OR CONTRIBUTORS BE
// LIABLE FOR ANY DIRECT, INDIRECT, INCIDENTAL, SPECIAL, EXEMPLARY, OR
// CONSEQUENTIAL DAMAGES (INCLUDING, BUT NOT LIMITED TO, PROCUREMENT OF
// SUBSTITUTE GOODS OR SERVICES; LOSS OF USE, DATA, OR PROFITS; OR BUSINESS
// INTERRUPTION) HOWEVER CAUSED AND ON ANY THEORY OF LIABILITY, WHETHER IN
// CONTRACT, STRICT LIABILITY, OR TORT (INCLUDING NEGLIGENCE OR OTHERWISE)
// ARISING IN ANY WAY OUT OF THE USE OF THIS SOFTWARE, EVEN IF ADVISED OF THE
// POSSIBILITY OF SUCH DAMAGE.

#ifndef included_IBAMR_IBFEMethod
#define included_IBAMR_IBFEMethod

/////////////////////////////// INCLUDES /////////////////////////////////////

#include <set>
#include <stdbool.h>
#include <stddef.h>
#include <string>
#include <vector>

#include "GriddingAlgorithm.h"
#include "IntVector.h"
#include "LoadBalancer.h"
#include "PatchHierarchy.h"
#include "ibamr/IBFEDirectForcingKinematics.h"
#include "ibamr/IBStrategy.h"
#include "ibtk/FEDataManager.h"
#include "ibtk/libmesh_utilities.h"
#include "libmesh/enum_fe_family.h"
#include "libmesh/enum_order.h"
#include "libmesh/enum_quadrature_type.h"
#include "tbox/Pointer.h"

namespace IBTK
{
class RobinPhysBdryPatchStrategy;
} // namespace IBTK
namespace SAMRAI
{
namespace hier
{
template <int DIM>
class BasePatchHierarchy;
template <int DIM>
class BasePatchLevel;
} // namespace hier
namespace tbox
{
class Database;
template <class TYPE>
class Array;
} // namespace tbox
namespace xfer
{
template <int DIM>
class CoarsenSchedule;
template <int DIM>
class RefineSchedule;
} // namespace xfer
} // namespace SAMRAI
namespace libMesh
{
class EquationSystems;
class Mesh;
class Point;
class System;
template <typename T>
class NumericVector;
template <typename T>
class PetscVector;
} // namespace libMesh

/////////////////////////////// CLASS DEFINITION /////////////////////////////

namespace IBAMR
{
/*!
 * \brief Class IBFEMethod is an implementation of the abstract base class
 * IBStrategy that provides functionality required by the IB method with finite
 * element elasticity.
 */
class IBFEMethod : public IBStrategy
{
public:
    static const std::string COORDS_SYSTEM_NAME;
    static const std::string COORD_MAPPING_SYSTEM_NAME;
    static const std::string FORCE_SYSTEM_NAME;
    static const std::string PHI_SYSTEM_NAME;
    static const std::string SOURCE_SYSTEM_NAME;
    static const std::string VELOCITY_SYSTEM_NAME;

    SAMRAI::tbox::Pointer<SAMRAI::pdat::SideVariable<NDIM, double> > mask_var;
    int mask_current_idx, mask_new_idx, mask_scratch_idx;

    /*!
     * \brief Constructor.
     */
    IBFEMethod(const std::string& object_name,
               SAMRAI::tbox::Pointer<SAMRAI::tbox::Database> input_db,
               libMesh::Mesh* mesh,
               int max_level_number,
               bool register_for_restart = true,
               const std::string& restart_read_dirname = "",
               unsigned int restart_restore_number = 0);

    /*!
     * \brief Constructor.
     */
    IBFEMethod(const std::string& object_name,
               SAMRAI::tbox::Pointer<SAMRAI::tbox::Database> input_db,
               const std::vector<libMesh::Mesh*>& meshes,
               int max_level_number,
               bool register_for_restart = true,
               const std::string& restart_read_dirname = "",
               unsigned int restart_restore_number = 0);

    /*!
     * \brief Destructor.
     */
    ~IBFEMethod();

    /*!
     * Return a pointer to the finite element data manager object for the
     * specified part.
     */
    IBTK::FEDataManager* getFEDataManager(unsigned int part = 0) const;

    /*!
     * Indicate that a part should use stress normalization.
     */
    void registerStressNormalizationPart(unsigned int part = 0);

    /*!
     * Typedef specifying interface for coordinate mapping function.
     */
    typedef void (*CoordinateMappingFcnPtr)(libMesh::Point& x, const libMesh::Point& X, void* ctx);

    /*!
     * Struct encapsulating coordinate mapping function data.
     */
    struct CoordinateMappingFcnData
    {
        CoordinateMappingFcnData(CoordinateMappingFcnPtr fcn = NULL, void* ctx = NULL) : fcn(fcn), ctx(ctx)
        {
        }

        CoordinateMappingFcnPtr fcn;
        void* ctx;
    };

    /*!
     * Register the (optional) function used to initialize the physical
     * coordinates from the Lagrangian coordinates.
     *
     * \note If no function is provided, the initial physical coordinates are
     * taken to be the same as the Lagrangian coordinate system, i.e., the
     * initial coordinate mapping is assumed to be the identity mapping.
     */
    void registerInitialCoordinateMappingFunction(const CoordinateMappingFcnData& data, unsigned int part = 0);

    /*!
     * Get the initial coordinate mapping function data.
     */
    CoordinateMappingFcnData getInitialCoordinateMappingFunction(unsigned int part = 0) const;

    /*!
     * Typedef specifying interface for initial velocity specification function.
     */
    typedef void (*InitialVelocityFcnPtr)(libMesh::VectorValue<double>& U0, const libMesh::Point& X0, void* ctx);

    /*!
     * Struct encapsulating initial velocity specification function data.
     */
    struct InitialVelocityFcnData
    {
        InitialVelocityFcnData(InitialVelocityFcnPtr fcn = NULL, void* ctx = NULL) : fcn(fcn), ctx(ctx)
        {
        }

        InitialVelocityFcnPtr fcn;
        void* ctx;
    };

    /*!
     * Register the (optional) function used to initialize the velocity of the
     * solid mesh.
     *
     * \note If no function is provided, the initial velocity is taken to be
     * zero.
     */
    void registerInitialVelocityFunction(const InitialVelocityFcnData& data, unsigned int part = 0);

    /*!
     * Get the initial velocity function data.
     */
    InitialVelocityFcnData getInitialVelocityFunction(unsigned int part = 0) const;

    /*!
     * Typedef specifying interface for PK1 stress tensor function.
     */
    typedef IBTK::TensorMeshFcnPtr PK1StressFcnPtr;

    /*!
     * Struct encapsulating PK1 stress tensor function data.
     */
    struct PK1StressFcnData
    {
        PK1StressFcnData(PK1StressFcnPtr fcn = NULL,
                         const std::vector<IBTK::SystemData>& system_data = std::vector<IBTK::SystemData>(),
                         void* const ctx = NULL,
                         const libMesh::QuadratureType& quad_type = libMesh::INVALID_Q_RULE,
                         const libMesh::Order& quad_order = libMesh::INVALID_ORDER)
            : fcn(fcn), system_data(system_data), ctx(ctx), quad_type(quad_type), quad_order(quad_order)
        {
        }

        PK1StressFcnPtr fcn;
        std::vector<IBTK::SystemData> system_data;
        void* ctx;
        libMesh::QuadratureType quad_type;
        libMesh::Order quad_order;
    };

    /*!
     * Register the (optional) function to compute the first Piola-Kirchhoff
     * stress tensor, used to compute the forces on the Lagrangian finite
     * element mesh.
     *
     * \note It is possible to register multiple PK1 stress functions with this
     * class.  This is intended to be used to implement selective reduced
     * integration.
     */
    void registerPK1StressFunction(const PK1StressFcnData& data, unsigned int part = 0);

    /*!
     * Get the PK1 stress function data.
     */
    std::vector<PK1StressFcnData> getPK1StressFunction(unsigned int part = 0) const;

    /*!
     * Typedef specifying interface for Lagrangian body force distribution
     * function.
     */
    typedef IBTK::VectorMeshFcnPtr LagBodyForceFcnPtr;

    /*!
     * Struct encapsulating Lagrangian body force distribution data.
     */
    struct LagBodyForceFcnData
    {
        LagBodyForceFcnData(LagBodyForceFcnPtr fcn = NULL,
                            const std::vector<IBTK::SystemData>& system_data = std::vector<IBTK::SystemData>(),
                            void* const ctx = NULL)
            : fcn(fcn), system_data(system_data), ctx(ctx)
        {
        }

        LagBodyForceFcnPtr fcn;
        std::vector<IBTK::SystemData> system_data;
        void* ctx;
    };

    /*!
     * Register the (optional) function to compute body force distributions on
     * the Lagrangian finite element mesh.
     *
     * \note It is \em NOT possible to register multiple body force functions
     * with this class.
     */
    void registerLagBodyForceFunction(const LagBodyForceFcnData& data, unsigned int part = 0);

    /*!
     * Get the Lagrangian body force function data.
     */
    LagBodyForceFcnData getLagBodyForceFunction(unsigned int part = 0) const;

    /*!
     * Typedef specifying interface for Lagrangian pressure force distribution
     * function.
     */
    typedef IBTK::ScalarSurfaceFcnPtr LagSurfacePressureFcnPtr;

    /*!
     * Struct encapsulating Lagrangian surface pressure distribution data.
     */
    struct LagSurfacePressureFcnData
    {
        LagSurfacePressureFcnData(LagSurfacePressureFcnPtr fcn = NULL,
                                  const std::vector<IBTK::SystemData>& system_data = std::vector<IBTK::SystemData>(),
                                  void* const ctx = NULL)
            : fcn(fcn), system_data(system_data), ctx(ctx)
        {
        }

        LagSurfacePressureFcnPtr fcn;
        std::vector<IBTK::SystemData> system_data;
        void* ctx;
    };

    /*!
     * Register the (optional) function to compute surface pressure
     * distributions on the Lagrangian finite element mesh.
     *
     * \note It is \em NOT possible to register multiple pressure functions with
     * this class.
     */
    void registerLagSurfacePressureFunction(const LagSurfacePressureFcnData& data, unsigned int part = 0);

    /*!
     * Get the Lagrangian surface pressure function data.
     */
    LagSurfacePressureFcnData getLagSurfacePressureFunction(unsigned int part = 0) const;

    /*!
     * Typedef specifying interface for Lagrangian surface force distribution
     * function.
     */
    typedef IBTK::VectorSurfaceFcnPtr LagSurfaceForceFcnPtr;

    /*!
     * Struct encapsulating Lagrangian surface force distribution data.
     */
    struct LagSurfaceForceFcnData
    {
        LagSurfaceForceFcnData(LagSurfaceForceFcnPtr fcn = NULL,
                               const std::vector<IBTK::SystemData>& system_data = std::vector<IBTK::SystemData>(),
                               void* const ctx = NULL)
            : fcn(fcn), system_data(system_data), ctx(ctx)
        {
        }

        LagSurfaceForceFcnPtr fcn;
        std::vector<IBTK::SystemData> system_data;
        void* ctx;
    };

    /*!
     * Register the (optional) function to compute surface force distributions
     * on the Lagrangian finite element mesh.
     *
     * \note It is \em NOT possible to register multiple surface force functions
     * with this class.
     */
    void registerLagSurfaceForceFunction(const LagSurfaceForceFcnData& data, unsigned int part = 0);

    /*!
     * Get the Lagrangian surface force function data.
     */
    LagSurfaceForceFcnData getLagSurfaceForceFunction(unsigned int part = 0) const;

    /*!
     * Typedef specifying interface for Lagrangian mass source/sink distribution
     * function.
     */
    typedef IBTK::ScalarMeshFcnPtr LagBodySourceFcnPtr;

    /*!
     * Struct encapsulating Lagrangian mass source/sink distribution data.
     */
    struct LagBodySourceFcnData
    {
        LagBodySourceFcnData(LagBodySourceFcnPtr fcn = NULL,
                             const std::vector<IBTK::SystemData>& system_data = std::vector<IBTK::SystemData>(),
                             void* const ctx = NULL)
            : fcn(fcn), system_data(system_data), ctx(ctx)
        {
        }

        LagBodySourceFcnPtr fcn;
        std::vector<IBTK::SystemData> system_data;
        void* ctx;
    };

    /*!
     * Register the (optional) function to compute a mass source/sink
     * distribution on the Lagrangian finite element mesh.
     */
    void registerLagBodySourceFunction(const LagBodySourceFcnData& data, unsigned int part = 0);

    /*!
<<<<<<< HEAD
     * Get the Lagrangian body source function data.
     */
    LagBodySourceFcnData getLagBodySourceFunction(unsigned int part = 0) const;

    /*!
     * Use tether forces to constrain the motion of a pair of parts.
     */
    void constrainPartOverlap(unsigned int part1,
                              unsigned int part2,
                              double kappa,
                              libMesh::QBase* qrule1 = NULL,
                              libMesh::QBase* qrule2 = NULL);
    
    /*!
     * Register the (optional) direct forcing kinematics object with the finite
     * element mesh.
     */
    void registerDirectForcingKinematics(SAMRAI::tbox::Pointer<IBAMR::IBFEDirectForcingKinematics> data,
                                         unsigned int part = 0);
=======
     * Always reset the velocity of the nodes of part1 that overlap part2 to
     * equal the velocity of part2.
     */
    void registerOverlappingVelocityReset(unsigned int part1, unsigned int part2);

    /*!
     * Set up forces to penalize relative motion between part1 and part2.
     */
    void registerOverlappingForceConstraint(unsigned int part1,
                                            unsigned int part2,
                                            double kappa,
                                            libMesh::QBase* qrule1 = NULL,
                                            libMesh::QBase* qrule2 = NULL);
>>>>>>> 1eafb2f4

    /*!
     * Return the number of ghost cells required by the Lagrangian-Eulerian
     * interaction routines.
     */
    const SAMRAI::hier::IntVector<NDIM>& getMinimumGhostCellWidth() const;

    /*!
     * Setup the tag buffer.
     */
    void setupTagBuffer(SAMRAI::tbox::Array<int>& tag_buffer,
                        SAMRAI::tbox::Pointer<SAMRAI::mesh::GriddingAlgorithm<NDIM> > gridding_alg) const;

    /*!
     * Method to prepare to advance data from current_time to new_time.
     */
    void preprocessIntegrateData(double current_time, double new_time, int num_cycles);

    /*!
     * Method to clean up data following call(s) to integrateHierarchy().
     */
    void postprocessIntegrateData(double current_time, double new_time, int num_cycles);

    /*!
     * Interpolate the Eulerian velocity to the curvilinear mesh at the
     * specified time within the current time interval.
     */
    void interpolateVelocity(
        int u_data_idx,
        const std::vector<SAMRAI::tbox::Pointer<SAMRAI::xfer::CoarsenSchedule<NDIM> > >& u_synch_scheds,
        const std::vector<SAMRAI::tbox::Pointer<SAMRAI::xfer::RefineSchedule<NDIM> > >& u_ghost_fill_scheds,
        double data_time);

    /*!
     * Advance the positions of the Lagrangian structure using the forward Euler
     * method.
     */
    void forwardEulerStep(double current_time, double new_time);

    /*!
     * Advance the positions of the Lagrangian structure using the (explicit)
     * midpoint rule.
     */
    void midpointStep(double current_time, double new_time);

    /*!
     * Advance the positions of the Lagrangian structure using the (explicit)
     * trapezoidal rule.
     */
    void trapezoidalStep(double current_time, double new_time);

    /*!
     * Compute the Lagrangian force at the specified time within the current
     * time interval.
     */
    void computeLagrangianForce(double data_time);

    /*!
     * Spread the Lagrangian force to the Cartesian grid at the specified time
     * within the current time interval.
     */
    void
    spreadForce(int f_data_idx,
                IBTK::RobinPhysBdryPatchStrategy* f_phys_bdry_op,
                const std::vector<SAMRAI::tbox::Pointer<SAMRAI::xfer::RefineSchedule<NDIM> > >& f_prolongation_scheds,
                double data_time);

    /*!
     * Indicate whether there are any internal fluid sources/sinks.
     */
    bool hasFluidSources() const;

    /*!
     * Compute the Lagrangian source/sink density at the specified time within
     * the current time interval.
     */
    void computeLagrangianFluidSource(double data_time);

    /*!
     * Spread the Lagrangian source/sink density to the Cartesian grid at the
     * specified time within the current time interval.
     */
    void spreadFluidSource(
        int q_data_idx,
        IBTK::RobinPhysBdryPatchStrategy* q_phys_bdry_op,
        const std::vector<SAMRAI::tbox::Pointer<SAMRAI::xfer::RefineSchedule<NDIM> > >& q_prolongation_scheds,
        double data_time);

    /*!
     * Get the default interpolation spec object used by the class.
     */
    IBTK::FEDataManager::InterpSpec getDefaultInterpSpec() const;

    /*!
     * Get the default spread spec object used by the class.
     */
    IBTK::FEDataManager::SpreadSpec getDefaultSpreadSpec() const;

    /*!
     * Set the interpolation spec object used with a particular mesh part.
     */
    void setInterpSpec(const IBTK::FEDataManager::InterpSpec& interp_spec, unsigned int part = 0);

    /*!
     * Set the spread spec object used with a particular mesh part.
     */
    void setSpreadSpec(const IBTK::FEDataManager::SpreadSpec& spread_spec, unsigned int part = 0);

    /*!
     * Initialize the FE equation systems objects.  This method must be called
     * prior to calling initializeFEData().
     */
    void initializeFEEquationSystems();

    /*!
     * Initialize FE data.  This method must be called prior to calling
     * IBHierarchyIntegrator::initializePatchHierarchy().
     */
    void initializeFEData();

    /*!
     * \brief Register Eulerian variables with the parent IBHierarchyIntegrator.
     */
    void registerEulerianVariables();

    /*!
     * Initialize Lagrangian data corresponding to the given AMR patch hierarchy
     * at the start of a computation.  If the computation is begun from a
     * restart file, data may be read from the restart databases.
     *
     * A patch data descriptor is provided for the Eulerian velocity in case
     * initialization requires interpolating Eulerian data.  Ghost cells for
     * Eulerian data will be filled upon entry to this function.
     */
    void initializePatchHierarchy(
        SAMRAI::tbox::Pointer<SAMRAI::hier::PatchHierarchy<NDIM> > hierarchy,
        SAMRAI::tbox::Pointer<SAMRAI::mesh::GriddingAlgorithm<NDIM> > gridding_alg,
        int u_data_idx,
        const std::vector<SAMRAI::tbox::Pointer<SAMRAI::xfer::CoarsenSchedule<NDIM> > >& u_synch_scheds,
        const std::vector<SAMRAI::tbox::Pointer<SAMRAI::xfer::RefineSchedule<NDIM> > >& u_ghost_fill_scheds,
        int integrator_step,
        double init_data_time,
        bool initial_time);

    /*!
     * Register a load balancer and work load patch data index with the IB
     * strategy object.
     */
    void registerLoadBalancer(SAMRAI::tbox::Pointer<SAMRAI::mesh::LoadBalancer<NDIM> > load_balancer,
                              int workload_data_idx);

    /*!
     * Update work load estimates on each level of the patch hierarchy.
     */
    void updateWorkloadEstimates(SAMRAI::tbox::Pointer<SAMRAI::hier::PatchHierarchy<NDIM> > hierarchy,
                                 int workload_data_idx);

    /*!
     * Begin redistributing Lagrangian data prior to regridding the patch
     * hierarchy.
     */
    void beginDataRedistribution(SAMRAI::tbox::Pointer<SAMRAI::hier::PatchHierarchy<NDIM> > hierarchy,
                                 SAMRAI::tbox::Pointer<SAMRAI::mesh::GriddingAlgorithm<NDIM> > gridding_alg);

    /*!
     * Complete redistributing Lagrangian data following regridding the patch
     * hierarchy.
     */
    void endDataRedistribution(SAMRAI::tbox::Pointer<SAMRAI::hier::PatchHierarchy<NDIM> > hierarchy,
                               SAMRAI::tbox::Pointer<SAMRAI::mesh::GriddingAlgorithm<NDIM> > gridding_alg);

    /*!
     * Initialize data on a new level after it is inserted into an AMR patch
     * hierarchy by the gridding algorithm.
     *
     * \see SAMRAI::mesh::StandardTagAndInitStrategy::initializeLevelData
     */
    void initializeLevelData(SAMRAI::tbox::Pointer<SAMRAI::hier::BasePatchHierarchy<NDIM> > hierarchy,
                             int level_number,
                             double init_data_time,
                             bool can_be_refined,
                             bool initial_time,
                             SAMRAI::tbox::Pointer<SAMRAI::hier::BasePatchLevel<NDIM> > old_level,
                             bool allocate_data);

    /*!
     * Reset cached hierarchy dependent data.
     *
     * \see SAMRAI::mesh::StandardTagAndInitStrategy::resetHierarchyConfiguration
     */
    void resetHierarchyConfiguration(SAMRAI::tbox::Pointer<SAMRAI::hier::BasePatchHierarchy<NDIM> > hierarchy,
                                     int coarsest_level,
                                     int finest_level);

    /*!
     * Set integer tags to "one" in cells where refinement of the given level
     * should occur according to user-supplied feature detection criteria.
     *
     * \see SAMRAI::mesh::StandardTagAndInitStrategy::applyGradientDetector
     */
    void applyGradientDetector(SAMRAI::tbox::Pointer<SAMRAI::hier::BasePatchHierarchy<NDIM> > hierarchy,
                               int level_number,
                               double error_data_time,
                               int tag_index,
                               bool initial_time,
                               bool uses_richardson_extrapolation_too);

    /*!
     * Write out object state to the given database.
     */
    void putToDatabase(SAMRAI::tbox::Pointer<SAMRAI::tbox::Database> db);

    /*!
     * Write the equation_systems data to a restart file in the specified directory.
     */
    void writeFEDataToRestartFile(const std::string& restart_dump_dirname, unsigned int time_step_number);

protected:
    /*!
     * \brief Compute the stress normalization field Phi.
     */
    void computeStressNormalization(libMesh::PetscVector<double>& Phi_vec,
                                    libMesh::PetscVector<double>& X_vec,
                                    double data_time,
                                    unsigned int part);

    /*!
     * \brief Compute the interior elastic density, possibly splitting off the
     * normal component of the transmission force along the physical boundary of
     * the Lagrangian structure.
     */
    void computeInteriorForceDensity(libMesh::PetscVector<double>& G_vec,
                                     libMesh::PetscVector<double>& X_vec,
                                     libMesh::PetscVector<double>* Phi_vec,
                                     double data_time,
                                     unsigned int part);

    /*!
     * \brief Reset positions in overlap regions.
     */
    void resetOverlapNodalValues(const std::string& system_name,
                                 const std::vector<libMesh::NumericVector<double>*>& F_vecs);

    /*!
     * \brief Reset positions in overlap regions.
     */
    void resetOverlapNodalValues(const std::string& system_name,
                                 const std::vector<libMesh::PetscVector<double>*>& F_vecs);

    /*!
     * \brief Reset values in the specified part to equal the
     * corresponding velocities of the overlapping part.
     */
    void resetOverlapNodalValues(unsigned int part,
                                 const std::string& system_name,
                                 libMesh::NumericVector<double>* F_vec,
                                 libMesh::NumericVector<double>* F_master_vec);

    /*!
     * \brief Compute constraint forces between pairs of overlapping bodies.
     */
    void computeOverlapConstraintForceDensity(std::vector<libMesh::PetscVector<double>*>& G_vec,
                                              std::vector<libMesh::PetscVector<double>*>& X_vec);

    /*!
     * \brief Spread the transmission force density along the physical boundary
     * of the Lagrangian structure.
     */
    void spreadTransmissionForceDensity(int f_data_idx,
                                        libMesh::PetscVector<double>& X_ghost_vec,
                                        IBTK::RobinPhysBdryPatchStrategy* f_phys_bdry_op,
                                        double data_time,
                                        unsigned int part);

    /*!
     * \brief Impose jump conditions determined from the interior and
     * transmission force densities along the physical boundary of the
     * Lagrangian structure.
     */
    void imposeJumpConditions(int f_data_idx,
                              libMesh::PetscVector<double>& F_ghost_vec,
                              libMesh::PetscVector<double>& X_ghost_vec,
                              double data_time,
                              unsigned int part);

    /*!
     * \brief Initialize the physical coordinates using the supplied coordinate
     * mapping function.  If no function is provided, the initial coordinates
     * are taken to be the Lagrangian coordinates.
     */
    void initializeCoordinates(unsigned int part);

    /*!
     * \brief Compute dX = x - X, useful mainly for visualization purposes.
     */
    void updateCoordinateMapping(unsigned int part);

    /*!
     * \brief Initialize the velocity field using the supplied initial velocity
     * specification function.  If no function is provided, the initial
     * velocity is taken to be zero.
     */
    void initializeVelocity(unsigned int part);

    /*
     * Indicates whether the integrator should output logging messages.
     */
    bool d_do_log;

    /*
     * Pointers to the patch hierarchy and gridding algorithm objects associated
     * with this object.
     */
    SAMRAI::tbox::Pointer<SAMRAI::hier::PatchHierarchy<NDIM> > d_hierarchy;
    SAMRAI::tbox::Pointer<SAMRAI::mesh::GriddingAlgorithm<NDIM> > d_gridding_alg;
    bool d_is_initialized;

    /*
     * The current time step interval.
     */
    double d_current_time, d_new_time, d_half_time;

    /*
     * FE data associated with this object.
     */
    std::vector<libMesh::Mesh*> d_meshes;
    int d_max_level_number;
    std::vector<libMesh::EquationSystems*> d_equation_systems;

    const unsigned int d_num_parts;
    std::vector<IBTK::FEDataManager*> d_fe_data_managers;
    SAMRAI::hier::IntVector<NDIM> d_ghosts;
    std::vector<libMesh::System*> d_X_systems, d_U_systems, d_F_systems, d_Q_systems, d_Phi_systems;
    std::vector<libMesh::PetscVector<double> *> d_X_current_vecs, d_X_new_vecs, d_X_half_vecs, d_X_IB_ghost_vecs;
    std::vector<libMesh::PetscVector<double> *> d_U_current_vecs, d_U_new_vecs, d_U_half_vecs;
    std::vector<libMesh::PetscVector<double> *> d_F_half_vecs, d_F_IB_ghost_vecs;
    std::vector<libMesh::PetscVector<double>*> d_Q_half_vecs, d_Q_IB_ghost_vecs;
    std::vector<libMesh::PetscVector<double>*> d_Phi_half_vecs;

    bool d_fe_equation_systems_initialized, d_fe_data_initialized;

    /*
     * Method paramters.
     */
    IBTK::FEDataManager::InterpSpec d_default_interp_spec;
    IBTK::FEDataManager::SpreadSpec d_default_spread_spec;
    std::vector<IBTK::FEDataManager::InterpSpec> d_interp_spec;
    std::vector<IBTK::FEDataManager::SpreadSpec> d_spread_spec;
    bool d_split_normal_force, d_split_tangential_force;
    bool d_use_jump_conditions;
    std::vector<libMesh::FEFamily> d_fe_family;
    std::vector<libMesh::Order> d_fe_order;
    std::vector<libMesh::QuadratureType> d_default_quad_type;
    std::vector<libMesh::Order> d_default_quad_order;
    bool d_use_consistent_mass_matrix;

    /*
     * Data related to handling stress normalization.
     */
    double d_epsilon;
    bool d_has_stress_normalization_parts;
    std::vector<bool> d_is_stress_normalization_part;

    /*
     * Data related to constraining overlaps between pairs of parts.
     */
    double d_overlap_tolerance;

    bool d_has_overlap_velocity_parts;
    std::vector<bool> d_is_overlap_velocity_part, d_is_overlap_velocity_master_part;
    std::vector<int> d_overlap_velocity_master_part;
    std::vector<std::map<libMesh::dof_id_type, libMesh::dof_id_type> > d_overlap_velocity_part_node_to_elem_map;
    std::vector<std::set<libMesh::dof_id_type> > d_overlap_velocity_part_ghost_idxs;

    bool d_has_overlap_force_parts;
    std::vector<bool> d_is_overlap_force_part;
    std::vector<std::set<libMesh::dof_id_type> > d_overlap_force_part_ghost_idxs;
    std::vector<boost::array<unsigned int, 2> > d_overlap_force_part_idxs;
    std::vector<boost::array<std::map<libMesh::dof_id_type, std::map<unsigned int, libMesh::dof_id_type> >, 2> >
        d_overlapping_elem_map;
    std::vector<double> d_overlap_force_part_kappa;
    std::vector<boost::array<libMesh::QBase*, 2> > d_overlap_force_part_qrule; // \todo let's try to fix this when we switch to C++11!
    std::vector<std::vector<double> > d_overlap_force_part_max_displacement;

    /*
     * Functions used to compute the initial coordinates of the Lagrangian mesh.
     */
    std::vector<CoordinateMappingFcnData> d_coordinate_mapping_fcn_data;

    /*
     * Functions used to compute the initial coordinates of the Lagrangian mesh.
     */
    std::vector<InitialVelocityFcnData> d_initial_velocity_fcn_data;

    /*
     * Functions used to compute the first Piola-Kirchhoff stress tensor.
     */
    std::vector<std::vector<PK1StressFcnData> > d_PK1_stress_fcn_data;

    /*
     * Objects used to impose direct forcing kinematics.
     */
    std::vector<SAMRAI::tbox::Pointer<IBAMR::IBFEDirectForcingKinematics> > d_direct_forcing_kinematics_data;

    /*
     * Functions used to compute additional body and surface forces on the
     * Lagrangian mesh.
     */
    std::vector<LagBodyForceFcnData> d_lag_body_force_fcn_data;
    std::vector<LagSurfacePressureFcnData> d_lag_surface_pressure_fcn_data;
    std::vector<LagSurfaceForceFcnData> d_lag_surface_force_fcn_data;

    /*
     * Functions used to compute source/sink strength on the Lagrangian mesh.
     */
    bool d_has_lag_body_source_parts;
    std::vector<bool> d_lag_body_source_part;
    std::vector<LagBodySourceFcnData> d_lag_body_source_fcn_data;

    /*
     * Nonuniform load balancing data structures.
     */
    SAMRAI::tbox::Pointer<SAMRAI::mesh::LoadBalancer<NDIM> > d_load_balancer;
    int d_workload_idx;

    /*
     * The object name is used as a handle to databases stored in restart files
     * and for error reporting purposes.
     */
    std::string d_object_name;

    /*
     * A boolean value indicating whether the class is registered with the
     * restart database.
     */
    bool d_registered_for_restart;

    /*
     * Directory and time step number to use when restarting.
     */
    std::string d_libmesh_restart_read_dir;
    int d_libmesh_restart_restore_number;

    /*
     * Restart file type for libMesh equation systems (e.g. xda or xdr).
     */
    std::string d_libmesh_restart_file_extension;

private:
    /*!
     * \brief Default constructor.
     *
     * \note This constructor is not implemented and should not be used.
     */
    IBFEMethod();

    /*!
     * \brief Copy constructor.
     *
     * \note This constructor is not implemented and should not be used.
     *
     * \param from The value to copy to this object.
     */
    IBFEMethod(const IBFEMethod& from);

    /*!
     * \brief Assignment operator.
     *
     * \note This operator is not implemented and should not be used.
     *
     * \param that The value to assign to this object.
     *
     * \return A reference to this object.
     */
    IBFEMethod& operator=(const IBFEMethod& that);

    /*!
     * Implementation of class constructor.
     */
    void commonConstructor(const std::string& object_name,
                           SAMRAI::tbox::Pointer<SAMRAI::tbox::Database> input_db,
                           const std::vector<libMesh::Mesh*>& meshes,
                           int max_level_number,
                           bool register_for_restart,
                           const std::string& restart_read_dirname,
                           unsigned int restart_restore_number);

    /*!
     * Read input values from a given database.
     */
    void getFromInput(SAMRAI::tbox::Pointer<SAMRAI::tbox::Database> db, bool is_from_restart);

    /*!
     * Read object state from the restart file and initialize class data
     * members.
     */
    void getFromRestart();
};
} // namespace IBAMR

//////////////////////////////////////////////////////////////////////////////

#endif //#ifndef included_IBAMR_IBFEMethod<|MERGE_RESOLUTION|>--- conflicted
+++ resolved
@@ -401,7 +401,6 @@
     void registerLagBodySourceFunction(const LagBodySourceFcnData& data, unsigned int part = 0);
 
     /*!
-<<<<<<< HEAD
      * Get the Lagrangian body source function data.
      */
     LagBodySourceFcnData getLagBodySourceFunction(unsigned int part = 0) const;
@@ -416,12 +415,6 @@
                               libMesh::QBase* qrule2 = NULL);
     
     /*!
-     * Register the (optional) direct forcing kinematics object with the finite
-     * element mesh.
-     */
-    void registerDirectForcingKinematics(SAMRAI::tbox::Pointer<IBAMR::IBFEDirectForcingKinematics> data,
-                                         unsigned int part = 0);
-=======
      * Always reset the velocity of the nodes of part1 that overlap part2 to
      * equal the velocity of part2.
      */
@@ -435,7 +428,13 @@
                                             double kappa,
                                             libMesh::QBase* qrule1 = NULL,
                                             libMesh::QBase* qrule2 = NULL);
->>>>>>> 1eafb2f4
+
+    /*!
+     * Register the (optional) direct forcing kinematics object with the finite
+     * element mesh.
+     */
+    void registerDirectForcingKinematics(SAMRAI::tbox::Pointer<IBAMR::IBFEDirectForcingKinematics> data,
+                                         unsigned int part = 0);
 
     /*!
      * Return the number of ghost cells required by the Lagrangian-Eulerian
