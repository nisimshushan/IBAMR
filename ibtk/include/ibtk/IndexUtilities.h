// Filename: IndexUtilities.h
// Created on 06 Mar 2004 by Boyce Griffith
//
// Copyright (c) 2002-2017, Boyce Griffith
// All rights reserved.
//
// Redistribution and use in source and binary forms, with or without
// modification, are permitted provided that the following conditions are met:
//
//    * Redistributions of source code must retain the above copyright notice,
//      this list of conditions and the following disclaimer.
//
//    * Redistributions in binary form must reproduce the above copyright
//      notice, this list of conditions and the following disclaimer in the
//      documentation and/or other materials provided with the distribution.
//
//    * Neither the name of The University of North Carolina nor the names of
//      its contributors may be used to endorse or promote products derived from
//      this software without specific prior written permission.
//
// THIS SOFTWARE IS PROVIDED BY THE COPYRIGHT HOLDERS AND CONTRIBUTORS "AS IS"
// AND ANY EXPRESS OR IMPLIED WARRANTIES, INCLUDING, BUT NOT LIMITED TO, THE
// IMPLIED WARRANTIES OF MERCHANTABILITY AND FITNESS FOR A PARTICULAR PURPOSE
// ARE DISCLAIMED. IN NO EVENT SHALL THE COPYRIGHT HOLDER OR CONTRIBUTORS BE
// LIABLE FOR ANY DIRECT, INDIRECT, INCIDENTAL, SPECIAL, EXEMPLARY, OR
// CONSEQUENTIAL DAMAGES (INCLUDING, BUT NOT LIMITED TO, PROCUREMENT OF
// SUBSTITUTE GOODS OR SERVICES; LOSS OF USE, DATA, OR PROFITS; OR BUSINESS
// INTERRUPTION) HOWEVER CAUSED AND ON ANY THEORY OF LIABILITY, WHETHER IN
// CONTRACT, STRICT LIABILITY, OR TORT (INCLUDING NEGLIGENCE OR OTHERWISE)
// ARISING IN ANY WAY OUT OF THE USE OF THIS SOFTWARE, EVEN IF ADVISED OF THE
// POSSIBILITY OF SUCH DAMAGE.

#ifndef included_IBTK_IndexUtilities
#define included_IBTK_IndexUtilities

/////////////////////////////// INCLUDES /////////////////////////////////////

#include <functional>
#include <vector>

#include "Box.h"
#include "CartesianGridGeometry.h"
#include "CartesianPatchGeometry.h"
#include "CellIndex.h"
#include "Index.h"
#include "IntVector.h"
#include "petscsys.h"

/////////////////////////////// CLASS DEFINITION /////////////////////////////

namespace IBTK
{
<<<<<<< HEAD
struct PETSC_VISIBILITY_PUBLIC CellIndexFortranOrder
    : std::binary_function<SAMRAI::pdat::CellIndex<NDIM>, SAMRAI::pdat::CellIndex<NDIM>, bool>
=======
template <typename T>
struct IndexOrder : std::binary_function<T, T, bool>
>>>>>>> e93b5b67
{
    inline bool operator()(const T& lhs, const T& rhs) const
    {
        return (lhs(0) < rhs(0)
#if (NDIM > 1)
                ||
                (lhs(0) == rhs(0) && lhs(1) < rhs(1))
#if (NDIM > 2)
                ||
                (lhs(0) == rhs(0) && lhs(1) == rhs(1) && lhs(2) < rhs(2))
#endif
#endif
                    );
    }
};

typedef struct IndexOrder<SAMRAI::hier::Index<NDIM> > IndexFortranOrder;
typedef struct IndexOrder<SAMRAI::pdat::CellIndex<NDIM> > CellIndexFortranOrder;

/*!
 * \brief Class IndexUtilities is a utility class that defines simple functions
 * such as conversion routines between physical coordinates and Cartesian index
 * space.
 */
class PETSC_VISIBILITY_PUBLIC IndexUtilities
{
public:
    /*
     * \return The coarsened version of a cell-centered index.
     */
    static SAMRAI::hier::Index<NDIM> coarsen(const SAMRAI::hier::Index<NDIM>& i_fine,
                                             const SAMRAI::hier::Index<NDIM>& ratio);

    /*
     * \return The refined version of a cell-centered index.
     */
    static SAMRAI::hier::Index<NDIM> refine(const SAMRAI::hier::Index<NDIM>& i_coarsen,
                                            const SAMRAI::hier::Index<NDIM>& ratio);

    /*!
     * \return The cell index corresponding to location \p X relative
     * to \p x_lower and \p x_upper for the specified Cartesian grid
     * spacings \p dx and box extents \p ilower and \p iupper.
     *
     * \note Because of round-off error in floating point, this routine
     * cannot guarantee that the same spatial location X is assigned the
     * same cell index for different patches.  To obtain a unique index,
     * use the globalized version.
     *
     * \see SAMRAI::geom::CartesianPatchGeometry
     * \see SAMRAI::geom::CartesianPatchGeometry
     */
    template <class DoubleArray>
    static SAMRAI::hier::Index<NDIM> getCellIndex(const DoubleArray& X,
                                                  const double* x_lower,
                                                  const double* x_upper,
                                                  const double* dx,
                                                  const SAMRAI::hier::Index<NDIM>& ilower,
                                                  const SAMRAI::hier::Index<NDIM>& iupper);

    /*!
     * \return The cell index corresponding to location \p X relative
     * to the extents of the supplied Cartesian grid patch geometry and
     * patch box.
     *
     * \note Because of round-off error in floating point, this routine
     * cannot guarantee that the same spatial location X is assigned the
     * same cell index for different patches.  To obtain a unique index,
     * use the globalized version.
     *
     * \see SAMRAI::geom::CartesianPatchGeometry
     */
    template <class DoubleArray>
    static SAMRAI::hier::Index<NDIM>
    getCellIndex(const DoubleArray& X,
                 const SAMRAI::tbox::Pointer<SAMRAI::geom::CartesianPatchGeometry<NDIM> >& patch_geom,
                 const SAMRAI::hier::Box<NDIM>& patch_box);

    /*!
     * \return The cell index corresponding to location \p X relative
     * to the corner of the computational domain specified by the grid
     * geometry object.
     *
     * \see SAMRAI::geom::CartesianGridGeometry
     */
    template <class DoubleArray>
    static SAMRAI::hier::Index<NDIM>
    getCellIndex(const DoubleArray& X,
                 const SAMRAI::tbox::Pointer<SAMRAI::geom::CartesianGridGeometry<NDIM> >& grid_geom,
                 const SAMRAI::hier::IntVector<NDIM>& ratio);

    /*!
     * \brief Map (i,j,k,d) index for a DOF defined for a SAMRAI variable
     * on a particular patch level to a positive integer. Such a mapping can
     * be useful for creating an application ordering (AO) between SAMRAI and
     * PETSc data structures.
     *
     * \param i AMR index representing the (i,j,k) array data index for a
     * variable on particular patch level.
     *
     * \param domain_lower Lower index of the domain for that patch level,
     * assuming that the patch level covers the entire domain.
     *
     * \param num_cells Number of data array cells for a patch level, which is
     * assumed to cover the entire domain. It can be thought of size of the
     * rectangular array that can store the variable data for the patch
     * level that covers the entire domain. For a cc-variable the number of data
     * array cells are same as patch level cells. For a sc-variable, the number
     * of cells for the normal component exceeds the patch level cells by 1 in
     * the normal direction.
     *
     * \param depth Data depth.
     *
     * \param offset Component offset. This is useful for getting unique values
     * for different components of the variable, e.g., a sc-variable. Different
     * components can have different depth.
     *
     * \param periodic_shift Periodic shift in each direction.
     *
     * \return The linear mapping of an AMR index to a continuous non-negative
     * integer space.
     */
    static int
    mapIndexToInteger(const SAMRAI::hier::Index<NDIM>& i,
                      const SAMRAI::hier::Index<NDIM>& domain_lower,
                      const SAMRAI::hier::Index<NDIM>& num_cells,
                      const int depth,
                      const int offset = 0,
                      const SAMRAI::hier::IntVector<NDIM>& periodic_shift = SAMRAI::hier::IntVector<NDIM>(0));

    /*!
     * \brief Partition a patch box into subdomains of size \em box_size
     * and into equal number of overlapping subdomains whose overlap region
     * is defined by \em overlap_size.
     *
     * \return Total number of subdomains the patch box got
     * partitioned intoin various dimensions.
     *
     * \note The overlap boxes are obtained from nonoverlap_boxes by growing
     * them suitably.
     */
    static SAMRAI::hier::IntVector<NDIM> partitionPatchBox(std::vector<SAMRAI::hier::Box<NDIM> >& overlap_boxes,
                                                           std::vector<SAMRAI::hier::Box<NDIM> >& nonoverlap_boxes,
                                                           const SAMRAI::hier::Box<NDIM>& patch_box,
                                                           const SAMRAI::hier::IntVector<NDIM>& box_size,
                                                           const SAMRAI::hier::IntVector<NDIM>& overlap_size);
private:
    /*!
     * \brief Default constructor.
     *
     * \note This constructor is not implemented and should not be
     * used.
     */
    IndexUtilities();

    /*!
     * \brief Copy constructor.
     *
     * \note This constructor is not implemented and should not be
     * used.
     *
     * \param from The value to copy to this object.
     */
    IndexUtilities(const IndexUtilities& from);

    /*!
     * \brief Unimplemented destructor.
     */
    ~IndexUtilities();

    /*!
     * \brief Assignment operator.
     *
     * \note This operator is not implemented and should not be used.
     *
     * \param that The value to assign to this object.
     *
     * \return A reference to this object.
     */
    IndexUtilities& operator=(const IndexUtilities& that);
};
} // namespace IBTK

/////////////////////////////// INLINE ///////////////////////////////////////

#include "ibtk/private/IndexUtilities-inl.h" // IWYU pragma: keep

//////////////////////////////////////////////////////////////////////////////

#endif //#ifndef included_IBTK_IndexUtilities<|MERGE_RESOLUTION|>--- conflicted
+++ resolved
@@ -50,13 +50,8 @@
 
 namespace IBTK
 {
-<<<<<<< HEAD
-struct PETSC_VISIBILITY_PUBLIC CellIndexFortranOrder
-    : std::binary_function<SAMRAI::pdat::CellIndex<NDIM>, SAMRAI::pdat::CellIndex<NDIM>, bool>
-=======
 template <typename T>
-struct IndexOrder : std::binary_function<T, T, bool>
->>>>>>> e93b5b67
+struct PETSC_VISIBILITY_PUBLIC IndexOrder : std::binary_function<T, T, bool>
 {
     inline bool operator()(const T& lhs, const T& rhs) const
     {
