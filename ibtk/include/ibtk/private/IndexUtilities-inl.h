--- conflicted
+++ resolved
@@ -117,12 +117,8 @@
     {
         dx[d] = dx0[d] / static_cast<double>(ratio(d));
     }
-<<<<<<< HEAD
-    const SAMRAI::hier::Box<NDIM>& domain_box =
+    const SAMRAI::hier::Box<NDIM> domain_box =
         SAMRAI::hier::Box<NDIM>::refine(grid_geom->getPhysicalDomain()[0], ratio);
-=======
-    const SAMRAI::hier::Box<NDIM> domain_box = SAMRAI::hier::Box<NDIM>::refine(grid_geom->getPhysicalDomain()[0], ratio);
->>>>>>> 035b4bdf
     return getCellIndex(X, grid_geom->getXLower(), grid_geom->getXUpper(), dx, domain_box.lower(), domain_box.upper());
 } // getCellIndex
 
