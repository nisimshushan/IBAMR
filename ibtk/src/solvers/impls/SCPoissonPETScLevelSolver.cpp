--- conflicted
+++ resolved
@@ -134,13 +134,8 @@
     IBTK_CHKERRQ(ierr);
     ierr = VecCreateMPI(PETSC_COMM_WORLD, d_num_dofs_per_proc[mpi_rank], PETSC_DETERMINE, &d_petsc_b);
     IBTK_CHKERRQ(ierr);
-<<<<<<< HEAD
-    PETScMatUtilities::constructPatchLevelSCLaplaceOp(d_petsc_mat, d_poisson_spec, d_bc_coefs, d_solution_time,
-                                                      d_num_dofs_per_proc, d_dof_index_idx, level);
-=======
     PETScMatUtilities::constructPatchLevelSCLaplaceOp(
         d_petsc_mat, d_poisson_spec, d_bc_coefs, d_solution_time, d_num_dofs_per_proc, d_dof_index_idx, d_level);
->>>>>>> 8b34989a
     d_petsc_pc = d_petsc_mat;
     PETScMatUtilities::constructPatchLevelASMSubdomains(d_overlap_is,
                                                         d_nonoverlap_is,
@@ -177,13 +172,8 @@
 SCPoissonPETScLevelSolver::copyFromPETScVec(Vec& petsc_x, SAMRAIVectorReal<NDIM, double>& x)
 {
     const int x_idx = x.getComponentDescriptorIndex(0);
-<<<<<<< HEAD
-    PETScVecUtilities::copyFromPatchLevelVec(petsc_x, x_idx, d_dof_index_idx, patch_level, d_data_synch_sched,
-                                             d_ghost_fill_sched);
-=======
     PETScVecUtilities::copyFromPatchLevelVec(
         petsc_x, x_idx, d_dof_index_idx, d_level, d_data_synch_sched, d_ghost_fill_sched);
->>>>>>> 8b34989a
     return;
 } // copyFromPETScVec
 
@@ -209,11 +199,6 @@
         Pointer<SideData<NDIM, double> > b_data = patch->getPatchData(b_idx);
         Pointer<SideData<NDIM, double> > b_adj_data = patch->getPatchData(b_adj_idx);
         b_adj_data->copy(*b_data);
-<<<<<<< HEAD
-        if (!patch->getPatchGeometry()->intersectsPhysicalBoundary()) continue;
-        PoissonUtilities::adjustSCBoundaryRhsEntries(patch, *b_adj_data, d_poisson_spec, d_bc_coefs, d_solution_time,
-                                                     d_homogeneous_bc);
-=======
         const bool at_physical_bdry = pgeom->intersectsPhysicalBoundary();
         if (at_physical_bdry)
         {
@@ -229,7 +214,6 @@
             PoissonUtilities::adjustRHSAtCoarseFineBoundary(
                 *b_adj_data, *x_data, patch, d_poisson_spec, type_1_cf_bdry);
         }
->>>>>>> 8b34989a
     }
     PETScVecUtilities::copyToPatchLevelVec(petsc_b, b_adj_idx, d_dof_index_idx, d_level);
     d_level->deallocatePatchData(b_adj_idx);
