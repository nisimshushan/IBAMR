--- conflicted
+++ resolved
@@ -2098,14 +2098,8 @@
     }
     SAMRAI_MPI::barrier();
 #else
-<<<<<<< HEAD
     TBOX_WARNING("LSiloDataWriter::writePlotData(): SILO is not installed; cannot write data." << std::endl);
 #endif // if defined(IBTK_HAVE_SILO)
-=======
-    TBOX_WARNING("LSiloDataWriter::writePlotData(): SILO is not installed; cannot write data."
-                 << std::endl);
-#endif // if defined(IBAMR_HAVE_SILO)
->>>>>>> 31649ed9
     return;
 } // writePlotData
 
