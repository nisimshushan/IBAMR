--- conflicted
+++ resolved
@@ -387,23 +387,21 @@
     return d_default_spread_spec;
 } // getDefaultSpreadSpec
 
-<<<<<<< HEAD
-Pointer<SideVariable<NDIM, double> > FEDataManager::getMaskingVariable() const
+Pointer<SideVariable<NDIM, double> >
+FEDataManager::getMaskingVariable() const
 {
     return d_mask_var;
 
 } // getMaskingVariable
 
-int FEDataManager::getMaskingVariablePatchDataIndex() const
+int
+FEDataManager::getMaskingVariablePatchDataIndex() const
 {
     return d_mask_idx;
 } // getMaskingVariablePatchDataIndex
 
-const std::vector<std::vector<Elem*> >& FEDataManager::getActivePatchElementMap() const
-=======
 const std::vector<std::vector<Elem*> >&
 FEDataManager::getActivePatchElementMap() const
->>>>>>> 8b34989a
 {
     return d_active_patch_elem_map;
 } // getActivePatchElementMap
@@ -445,14 +443,8 @@
     NumericVector<double>* sol_vec = getSolutionVector(system_name);
     if (!d_system_ghost_vec.count(system_name))
     {
-        plog << "FEDataManager::buildGhostedSolutionVector(): building ghosted solution "
-<<<<<<< HEAD
-                "vector for system: " << system_name << "\n";
-=======
-                "vector for "
-                "system: "
+        plog << "FEDataManager::buildGhostedSolutionVector(): building ghosted solution vector for system: "
              << system_name << "\n";
->>>>>>> 8b34989a
         if (!d_active_patch_ghost_dofs.count(system_name))
         {
             plog << "FEDataManager::buildGhostedSolutionVector(): constructing ghost DOF index "
@@ -704,13 +696,13 @@
             if (spread_spec.use_one_sided_interaction)
             {
                 Pointer<SideData<NDIM, double> > mask_data = patch->getPatchData(d_mask_idx);
-                LEInteractor::spread(mask_data, f_sc_data, F_JxW_qp, n_vars, X_qp, NDIM, patch, spread_box,
-                                     spread_spec.kernel_fcn);
+                LEInteractor::spread(
+                    mask_data, f_sc_data, F_JxW_qp, n_vars, X_qp, NDIM, patch, spread_box, spread_spec.kernel_fcn);
             }
             else
             {
-                LEInteractor::spread(f_sc_data, F_JxW_qp, n_vars, X_qp, NDIM, patch, spread_box,
-                                     spread_spec.kernel_fcn);
+                LEInteractor::spread(
+                    f_sc_data, F_JxW_qp, n_vars, X_qp, NDIM, patch, spread_box, spread_spec.kernel_fcn);
             }
         }
         if (f_phys_bdry_op)
@@ -1147,13 +1139,13 @@
             if (interp_spec.use_one_sided_interaction)
             {
                 Pointer<SideData<NDIM, double> > mask_data = patch->getPatchData(d_mask_idx);
-                LEInteractor::interpolate(F_qp, n_vars, X_qp, NDIM, mask_data, f_sc_data, patch, interp_box,
-                                          interp_spec.kernel_fcn);
+                LEInteractor::interpolate(
+                    F_qp, n_vars, X_qp, NDIM, mask_data, f_sc_data, patch, interp_box, interp_spec.kernel_fcn);
             }
             else
             {
-                LEInteractor::interpolate(F_qp, n_vars, X_qp, NDIM, f_sc_data, patch, interp_box,
-                                          interp_spec.kernel_fcn);
+                LEInteractor::interpolate(
+                    F_qp, n_vars, X_qp, NDIM, f_sc_data, patch, interp_box, interp_spec.kernel_fcn);
             }
         }
 
@@ -2121,8 +2113,9 @@
     // Register the force/velocity masking variable with the VariableDatabase and create
     // its ghost cell filling algorithm.
     const IntVector<NDIM> mask_gcw = IntVector<NDIM>::max(
-        d_ghost_width, IntVector<NDIM>(std::max(LEInteractor::getStencilSize(default_interp_spec.kernel_fcn) + 1,
-                                                LEInteractor::getStencilSize(default_spread_spec.kernel_fcn) + 1)));
+        d_ghost_width,
+        IntVector<NDIM>(std::max(LEInteractor::getStencilSize(default_interp_spec.kernel_fcn) + 1,
+                                 LEInteractor::getStencilSize(default_spread_spec.kernel_fcn) + 1)));
     d_mask_var = new SideVariable<NDIM, double>(d_object_name + "::mask");
     d_mask_idx = var_db->registerVariableAndContext(d_mask_var, d_context, mask_gcw);
     d_ghost_fill_alg.registerRefine(d_mask_idx, d_mask_idx, d_mask_idx, NULL);
@@ -2633,8 +2626,8 @@
     return;
 } // collectGhostDOFIndices
 
-<<<<<<< HEAD
-void FEDataManager::updateMaskingData(NumericVector<double>& X_vec, const double fill_time)
+void
+FEDataManager::updateMaskingData(NumericVector<double>& X_vec, const double fill_time)
 {
     IBTK_TIMER_START(t_update_masking_data);
 
@@ -2729,10 +2722,10 @@
                 }
                 elem->point(k) = X;
             }
-            Box<NDIM> box(IndexUtilities::getCellIndex(&X_min[0], patch_x_lower, patch_x_upper, patch_dx, patch_lower,
-                                                       patch_upper),
-                          IndexUtilities::getCellIndex(&X_max[0], patch_x_lower, patch_x_upper, patch_dx, patch_lower,
-                                                       patch_upper));
+            Box<NDIM> box(IndexUtilities::getCellIndex(
+                              &X_min[0], patch_x_lower, patch_x_upper, patch_dx, patch_lower, patch_upper),
+                          IndexUtilities::getCellIndex(
+                              &X_max[0], patch_x_lower, patch_x_upper, patch_dx, patch_lower, patch_upper));
             box.grow(IntVector<NDIM>(1));
             box = box * patch_box;
 
@@ -2782,11 +2775,8 @@
 
 } // updateMaskingData
 
-void FEDataManager::getFromRestart()
-=======
 void
 FEDataManager::getFromRestart()
->>>>>>> 8b34989a
 {
     Pointer<Database> restart_db = RestartManager::getManager()->getRootDatabase();
 
